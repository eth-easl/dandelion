<<<<<<< HEAD
fn main() {
    // check if cheri is enabled and build library if so
    #[cfg(feature = "cheri")]
    {
        use cmake::Config;
        // cmake configure and build all
        let _all = Config::new("c_machine_libraries")
            .define("FORCE_BUILD_CHERI", "")
            .build_target("all")
            .build();
        // run tests tests
        let _test = Config::new("c_machine_libraries")
            .build_target("test")
            .build();
        // install
        let install = Config::new("c_machine_libraries").build();
        // passing cmake information to c
        println!("cargo:rustc-link-search=native={}", install.display());
        println!("cargo:rustc-link-lib=static=cheri_lib");
    }
}
=======
use cmake::Config;
use std::process::Command;

fn cmake_libraries() -> () {
    // cmake configure and build all
    let _all = Config::new("c_machine_libraries")
        .define("FORCE_BUILD_CHERI", "")
        .build_target("all")
        .build();
    // run tests tests
    let _test = Config::new("c_machine_libraries")
        .build_target("test")
        .build();
    // install
    let install = Config::new("c_machine_libraries").build();
    // passing cmake information to c
    println!("cargo:rustc-link-search=native={}", install.display());
    println!("cargo:rustc-link-lib=static=cheri_lib");
}

fn main() {
    // check if cheri is enabled and build library if so
    #[cfg(features = "cheri")]
    cmake_libraries();
}
>>>>>>> d1980b80
<|MERGE_RESOLUTION|>--- conflicted
+++ resolved
@@ -1,4 +1,3 @@
-<<<<<<< HEAD
 fn main() {
     // check if cheri is enabled and build library if so
     #[cfg(feature = "cheri")]
@@ -19,31 +18,4 @@
         println!("cargo:rustc-link-search=native={}", install.display());
         println!("cargo:rustc-link-lib=static=cheri_lib");
     }
-}
-=======
-use cmake::Config;
-use std::process::Command;
-
-fn cmake_libraries() -> () {
-    // cmake configure and build all
-    let _all = Config::new("c_machine_libraries")
-        .define("FORCE_BUILD_CHERI", "")
-        .build_target("all")
-        .build();
-    // run tests tests
-    let _test = Config::new("c_machine_libraries")
-        .build_target("test")
-        .build();
-    // install
-    let install = Config::new("c_machine_libraries").build();
-    // passing cmake information to c
-    println!("cargo:rustc-link-search=native={}", install.display());
-    println!("cargo:rustc-link-lib=static=cheri_lib");
-}
-
-fn main() {
-    // check if cheri is enabled and build library if so
-    #[cfg(features = "cheri")]
-    cmake_libraries();
-}
->>>>>>> d1980b80
+}