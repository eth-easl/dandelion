--- conflicted
+++ resolved
@@ -1,93 +1,90 @@
-use crate::memory_domain::{Context, ContextTrait, ContextType, MemoryDomain};
-use dandelion_commons::{DandelionError, DandelionResult};
-use std::collections::HashMap;
-
-#[derive(Debug)]
-pub struct MallocContext {
-    storage: Vec<u8>,
-}
-
-impl ContextTrait for MallocContext {
-    fn write(&mut self, offset: usize, data: Vec<u8>) -> DandelionResult<()> {
-        // check if the write is within bounds
-        let length = self.storage.capacity();
-        if offset + data.len() > length {
-            return Err(DandelionError::InvalidWrite);
-        }
-        // write values
-        for (pos, value) in data.into_iter().enumerate() {
-            self.storage[offset + pos] = value;
-        }
-        Ok(())
-    }
-    fn read(&self, offset: usize, read_size: usize) -> DandelionResult<Vec<u8>> {
-        let length = self.storage.len();
-        if offset + read_size > length {
-            return Err(DandelionError::InvalidRead);
-        }
-        // try to allocate space for read values
-        let mut result_vec = Vec::new();
-        if let Err(_) = result_vec.try_reserve(read_size) {
-            return Err(DandelionError::OutOfMemory);
-        }
-        result_vec.resize(read_size, 0);
-        // read values, sanitize if necessary
-        for (index, result) in result_vec.iter_mut().enumerate() {
-            *result = self.storage[offset + index];
-        }
-        Ok(result_vec)
-    }
-}
-
-#[derive(Debug)]
-pub struct MallocMemoryDomain {}
-
-impl MemoryDomain for MallocMemoryDomain {
-    fn init(_config: Vec<u8>) -> DandelionResult<Box<dyn MemoryDomain>> {
-        Ok(Box::new(MallocMemoryDomain {}))
-    }
-    fn acquire_context(&self, size: usize) -> DandelionResult<Context> {
-        let mut mem_space = Vec::new();
-        if (mem_space.try_reserve_exact(size)) != Ok(()) {
-            return Err(DandelionError::OutOfMemory);
-        }
-        mem_space.resize(size, 0);
-        Ok(Context {
-            context: ContextType::Malloc(Box::new(MallocContext { storage: mem_space })),
-            dynamic_data: HashMap::new(),
-            static_data: Vec::new(),
-<<<<<<< HEAD
-            #[cfg(feature = "pagetable")]
-            // protection_requirements: (Vec::<Position>::new(), Vec::<Position>::new()),
-            protection_requirements: Vec::new()
-=======
-            size,
->>>>>>> 8c2794a4
-        })
-    }
-    fn release_context(&self, context: Context) -> DandelionResult<()> {
-        match context.context {
-            ContextType::Malloc(_) => Ok(()),
-            _ => Err(DandelionError::ContextMissmatch),
-        }
-    }
-}
-
-pub fn malloc_transfer(
-    destination: &mut MallocContext,
-    source: &MallocContext,
-    destination_offset: usize,
-    source_offset: usize,
-    size: usize,
-) -> DandelionResult<()> {
-    // check if there is space in both contexts
-    if source.storage.len() < source_offset + size {
-        return Err(DandelionError::InvalidRead);
-    }
-    if destination.storage.len() < destination_offset + size {
-        return Err(DandelionError::InvalidWrite);
-    }
-    destination.storage[destination_offset..destination_offset + size]
-        .copy_from_slice(&source.storage[source_offset..source_offset + size]);
-    Ok(())
-}
+use crate::memory_domain::{Context, ContextTrait, ContextType, MemoryDomain};
+use dandelion_commons::{DandelionError, DandelionResult};
+use std::collections::HashMap;
+
+#[derive(Debug)]
+pub struct MallocContext {
+    storage: Vec<u8>,
+}
+
+impl ContextTrait for MallocContext {
+    fn write(&mut self, offset: usize, data: Vec<u8>) -> DandelionResult<()> {
+        // check if the write is within bounds
+        let length = self.storage.capacity();
+        if offset + data.len() > length {
+            return Err(DandelionError::InvalidWrite);
+        }
+        // write values
+        for (pos, value) in data.into_iter().enumerate() {
+            self.storage[offset + pos] = value;
+        }
+        Ok(())
+    }
+    fn read(&self, offset: usize, read_size: usize) -> DandelionResult<Vec<u8>> {
+        let length = self.storage.len();
+        if offset + read_size > length {
+            return Err(DandelionError::InvalidRead);
+        }
+        // try to allocate space for read values
+        let mut result_vec = Vec::new();
+        if let Err(_) = result_vec.try_reserve(read_size) {
+            return Err(DandelionError::OutOfMemory);
+        }
+        result_vec.resize(read_size, 0);
+        // read values, sanitize if necessary
+        for (index, result) in result_vec.iter_mut().enumerate() {
+            *result = self.storage[offset + index];
+        }
+        Ok(result_vec)
+    }
+}
+
+#[derive(Debug)]
+pub struct MallocMemoryDomain {}
+
+impl MemoryDomain for MallocMemoryDomain {
+    fn init(_config: Vec<u8>) -> DandelionResult<Box<dyn MemoryDomain>> {
+        Ok(Box::new(MallocMemoryDomain {}))
+    }
+    fn acquire_context(&self, size: usize) -> DandelionResult<Context> {
+        let mut mem_space = Vec::new();
+        if (mem_space.try_reserve_exact(size)) != Ok(()) {
+            return Err(DandelionError::OutOfMemory);
+        }
+        mem_space.resize(size, 0);
+        Ok(Context {
+            context: ContextType::Malloc(Box::new(MallocContext { storage: mem_space })),
+            dynamic_data: HashMap::new(),
+            static_data: Vec::new(),
+            size,
+            #[cfg(feature = "pagetable")]
+            // protection_requirements: (Vec::<Position>::new(), Vec::<Position>::new()),
+            protection_requirements: Vec::new()
+        })
+    }
+    fn release_context(&self, context: Context) -> DandelionResult<()> {
+        match context.context {
+            ContextType::Malloc(_) => Ok(()),
+            _ => Err(DandelionError::ContextMissmatch),
+        }
+    }
+}
+
+pub fn malloc_transfer(
+    destination: &mut MallocContext,
+    source: &MallocContext,
+    destination_offset: usize,
+    source_offset: usize,
+    size: usize,
+) -> DandelionResult<()> {
+    // check if there is space in both contexts
+    if source.storage.len() < source_offset + size {
+        return Err(DandelionError::InvalidRead);
+    }
+    if destination.storage.len() < destination_offset + size {
+        return Err(DandelionError::InvalidWrite);
+    }
+    destination.storage[destination_offset..destination_offset + size]
+        .copy_from_slice(&source.storage[source_offset..source_offset + size]);
+    Ok(())
+}