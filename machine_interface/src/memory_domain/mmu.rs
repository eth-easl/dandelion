use crate::{
<<<<<<< HEAD
    memory_domain::{Context, ContextTrait, ContextType, MemoryDomain, MemoryResource},
    util::shared_mem::SharedMem,
=======
    memory_domain::{Context, ContextTrait, ContextType, MemoryDomain},
    util::mmapmem::MmapMem,
>>>>>>> 406b7368
};
use dandelion_commons::{DandelionError, DandelionResult};
use log::warn;
use nix::sys::mman::ProtFlags;

// TODO: decide this value in a system dependent way
pub const MMAP_BASE_ADDR: usize = 0x10000;

#[derive(Debug)]
pub struct MmuContext {
    pub storage: MmapMem,
}

impl ContextTrait for MmuContext {
    fn write<T>(&mut self, offset: usize, data: &[T]) -> DandelionResult<()> {
        if offset < MMAP_BASE_ADDR {
            warn!("write offset smaller than MMAP_BASE_ADDR")
            // TODO: could be an issue if the context will be used by mmu_worker (function context)
        }
        self.storage.write(offset, data)
    }

    fn read<T>(&self, offset: usize, read_buffer: &mut [T]) -> DandelionResult<()> {
        if offset < MMAP_BASE_ADDR {
            warn!("read offset smaller than MMAP_BASE_ADDR")
            // TODO: could be an issue if the context will be used by mmu_worker (function context)
        }
        self.storage.read(offset, read_buffer)
    }
}

#[derive(Debug)]
pub struct MmuMemoryDomain {}

impl MemoryDomain for MmuMemoryDomain {
    fn init(_config: MemoryResource) -> DandelionResult<Box<dyn MemoryDomain>> {
        Ok(Box::new(MmuMemoryDomain {}))
    }

    fn acquire_context(&self, size: usize) -> DandelionResult<Context> {
        // create and map a shared memory region
        let mem_space =
            match MmapMem::create(size, ProtFlags::PROT_READ | ProtFlags::PROT_WRITE, true) {
                Ok(v) => v,
                Err(_e) => return Err(DandelionError::MemoryAllocationError),
            };

        let new_context = Box::new(MmuContext { storage: mem_space });
        Ok(Context::new(ContextType::Mmu(new_context), size))
    }
}

pub fn mmu_transfer(
    destination: &mut MmuContext,
    source: &MmuContext,
    destination_offset: usize,
    source_offset: usize,
    size: usize,
) -> DandelionResult<()> {
    // check if there is space in both contexts
    if source.storage.size() < source_offset + size {
        return Err(DandelionError::InvalidRead);
    }
    if destination.storage.size() < destination_offset + size {
        return Err(DandelionError::InvalidWrite);
    }
    unsafe {
        destination.storage.as_slice_mut()[destination_offset..destination_offset + size]
            .copy_from_slice(&source.storage.as_slice()[source_offset..source_offset + size]);
    }
    Ok(())
}
<|MERGE_RESOLUTION|>--- conflicted
+++ resolved
@@ -1,80 +1,75 @@
-use crate::{
-<<<<<<< HEAD
-    memory_domain::{Context, ContextTrait, ContextType, MemoryDomain, MemoryResource},
-    util::shared_mem::SharedMem,
-=======
-    memory_domain::{Context, ContextTrait, ContextType, MemoryDomain},
-    util::mmapmem::MmapMem,
->>>>>>> 406b7368
-};
-use dandelion_commons::{DandelionError, DandelionResult};
-use log::warn;
-use nix::sys::mman::ProtFlags;
-
-// TODO: decide this value in a system dependent way
-pub const MMAP_BASE_ADDR: usize = 0x10000;
-
-#[derive(Debug)]
-pub struct MmuContext {
-    pub storage: MmapMem,
-}
-
-impl ContextTrait for MmuContext {
-    fn write<T>(&mut self, offset: usize, data: &[T]) -> DandelionResult<()> {
-        if offset < MMAP_BASE_ADDR {
-            warn!("write offset smaller than MMAP_BASE_ADDR")
-            // TODO: could be an issue if the context will be used by mmu_worker (function context)
-        }
-        self.storage.write(offset, data)
-    }
-
-    fn read<T>(&self, offset: usize, read_buffer: &mut [T]) -> DandelionResult<()> {
-        if offset < MMAP_BASE_ADDR {
-            warn!("read offset smaller than MMAP_BASE_ADDR")
-            // TODO: could be an issue if the context will be used by mmu_worker (function context)
-        }
-        self.storage.read(offset, read_buffer)
-    }
-}
-
-#[derive(Debug)]
-pub struct MmuMemoryDomain {}
-
-impl MemoryDomain for MmuMemoryDomain {
-    fn init(_config: MemoryResource) -> DandelionResult<Box<dyn MemoryDomain>> {
-        Ok(Box::new(MmuMemoryDomain {}))
-    }
-
-    fn acquire_context(&self, size: usize) -> DandelionResult<Context> {
-        // create and map a shared memory region
-        let mem_space =
-            match MmapMem::create(size, ProtFlags::PROT_READ | ProtFlags::PROT_WRITE, true) {
-                Ok(v) => v,
-                Err(_e) => return Err(DandelionError::MemoryAllocationError),
-            };
-
-        let new_context = Box::new(MmuContext { storage: mem_space });
-        Ok(Context::new(ContextType::Mmu(new_context), size))
-    }
-}
-
-pub fn mmu_transfer(
-    destination: &mut MmuContext,
-    source: &MmuContext,
-    destination_offset: usize,
-    source_offset: usize,
-    size: usize,
-) -> DandelionResult<()> {
-    // check if there is space in both contexts
-    if source.storage.size() < source_offset + size {
-        return Err(DandelionError::InvalidRead);
-    }
-    if destination.storage.size() < destination_offset + size {
-        return Err(DandelionError::InvalidWrite);
-    }
-    unsafe {
-        destination.storage.as_slice_mut()[destination_offset..destination_offset + size]
-            .copy_from_slice(&source.storage.as_slice()[source_offset..source_offset + size]);
-    }
-    Ok(())
-}
+use crate::{
+    memory_domain::{Context, ContextTrait, ContextType, MemoryDomain, MemoryResource},
+    util::mmapmem::MmapMem,
+};
+use dandelion_commons::{DandelionError, DandelionResult};
+use log::warn;
+use nix::sys::mman::ProtFlags;
+
+// TODO: decide this value in a system dependent way
+pub const MMAP_BASE_ADDR: usize = 0x10000;
+
+#[derive(Debug)]
+pub struct MmuContext {
+    pub storage: MmapMem,
+}
+
+impl ContextTrait for MmuContext {
+    fn write<T>(&mut self, offset: usize, data: &[T]) -> DandelionResult<()> {
+        if offset < MMAP_BASE_ADDR {
+            warn!("write offset smaller than MMAP_BASE_ADDR")
+            // TODO: could be an issue if the context will be used by mmu_worker (function context)
+        }
+        self.storage.write(offset, data)
+    }
+
+    fn read<T>(&self, offset: usize, read_buffer: &mut [T]) -> DandelionResult<()> {
+        if offset < MMAP_BASE_ADDR {
+            warn!("read offset smaller than MMAP_BASE_ADDR")
+            // TODO: could be an issue if the context will be used by mmu_worker (function context)
+        }
+        self.storage.read(offset, read_buffer)
+    }
+}
+
+#[derive(Debug)]
+pub struct MmuMemoryDomain {}
+
+impl MemoryDomain for MmuMemoryDomain {
+    fn init(_config: MemoryResource) -> DandelionResult<Box<dyn MemoryDomain>> {
+        Ok(Box::new(MmuMemoryDomain {}))
+    }
+
+    fn acquire_context(&self, size: usize) -> DandelionResult<Context> {
+        // create and map a shared memory region
+        let mem_space =
+            match MmapMem::create(size, ProtFlags::PROT_READ | ProtFlags::PROT_WRITE, true) {
+                Ok(v) => v,
+                Err(_e) => return Err(DandelionError::MemoryAllocationError),
+            };
+
+        let new_context = Box::new(MmuContext { storage: mem_space });
+        Ok(Context::new(ContextType::Mmu(new_context), size))
+    }
+}
+
+pub fn mmu_transfer(
+    destination: &mut MmuContext,
+    source: &MmuContext,
+    destination_offset: usize,
+    source_offset: usize,
+    size: usize,
+) -> DandelionResult<()> {
+    // check if there is space in both contexts
+    if source.storage.size() < source_offset + size {
+        return Err(DandelionError::InvalidRead);
+    }
+    if destination.storage.size() < destination_offset + size {
+        return Err(DandelionError::InvalidWrite);
+    }
+    unsafe {
+        destination.storage.as_slice_mut()[destination_offset..destination_offset + size]
+            .copy_from_slice(&source.storage.as_slice()[source_offset..source_offset + size]);
+    }
+    Ok(())
+}