use crate::memory_domain::{Context, ContextTrait, ContextType, MemoryDomain};
use crate::util::mmapmem::MmapMem;
use dandelion_commons::{DandelionError, DandelionResult};
use nix::sys::mman::ProtFlags;

mod wasm_memory_allocation {
    use dandelion_commons::DandelionError;
    use libc::{mmap, munmap};
    use std::ops::Deref;
    use std::ops::DerefMut;

    /// A smart pointer for memory mapped memory.
    /// It makes sure that the memory is unmapped when 
    /// it is dropped, and prevents Rust from trying to
    /// free the memory through the global allocator.
    #[derive(Debug)]
    pub struct MmapBox {
        ptr: *mut u8,
        size: usize,
    }

    impl MmapBox {
        pub fn new(size: usize) -> Result<MmapBox, DandelionError> {
            let addr = unsafe { mmap(
                0 as *mut _,
                size,
                libc::PROT_READ | libc::PROT_WRITE,
                libc::MAP_PRIVATE | libc::MAP_ANONYMOUS,
                -1,
                0,
            ) };
            match addr {
                libc::MAP_FAILED => {
                    return Err(DandelionError::OutOfMemory);
                },
                _ => {}
            }
            Ok(MmapBox { ptr: addr as *mut u8, size })
        }
    }

    impl Deref for MmapBox {
        type Target = [u8];

        fn deref(&self) -> &Self::Target {
            unsafe { std::slice::from_raw_parts(self.ptr, self.size) }
        }
    }

    impl DerefMut for MmapBox {
        fn deref_mut(&mut self) -> &mut Self::Target {
            unsafe { std::slice::from_raw_parts_mut(self.ptr, self.size) }
        }
    }

    impl Drop for MmapBox {
        fn drop(&mut self) {
            unsafe { munmap(self.ptr as *mut _, self.size); }
        }
    }
}

use wasm_memory_allocation::MmapBox;

#[derive(Debug)]
pub struct WasmContext {
<<<<<<< HEAD
    pub mem: MmapBox,
=======
    pub mem: MmapMem,
>>>>>>> 1179534f
}

unsafe impl Send for WasmContext {}
unsafe impl Sync for WasmContext {}

impl ContextTrait for WasmContext {
    fn write<T>(&mut self, offset: usize, data: &[T]) -> DandelionResult<()> {
        self.mem.write(offset, data)
    }
    fn read<T>(&self, offset: usize, read_buffer: &mut [T]) -> DandelionResult<()> {
        self.mem.read(offset, read_buffer)
    }
}

#[derive(Debug)]
pub struct WasmMemoryDomain {}

impl MemoryDomain for WasmMemoryDomain {
    fn init(_config: Vec<u8>) -> DandelionResult<Box<dyn MemoryDomain>> {
        Ok(Box::new(WasmMemoryDomain {}))
    }
<<<<<<< HEAD
    fn acquire_context(&self, size: usize) -> DandelionResult<Context> {
        Ok(Context::new(
            ContextType::Wasm(Box::new(
                WasmContext {
                    mem: MmapBox::new(size)?,
                }
            )), 
            size
=======

    fn acquire_context(&self, size: usize) -> DandelionResult<Context> {
        Ok(Context::new(
            ContextType::Wasm(Box::new(WasmContext {
                mem: MmapMem::create(size, ProtFlags::PROT_READ | ProtFlags::PROT_WRITE, false)?,
            })),
            size,
>>>>>>> 1179534f
        ))
    }
}

pub fn wasm_transfer(
    destination: &mut WasmContext,
    source: &WasmContext,
    destination_offset: usize,
    source_offset: usize,
    size: usize,
) -> DandelionResult<()> {
    if source_offset + size > source.mem.size() {
        return Err(DandelionError::InvalidRead);
    }
    destination.mem[destination_offset..destination_offset + size]
        .copy_from_slice(&source.mem[source_offset..source_offset + size]);
    Ok(())
}<|MERGE_RESOLUTION|>--- conflicted
+++ resolved
@@ -64,11 +64,7 @@
 
 #[derive(Debug)]
 pub struct WasmContext {
-<<<<<<< HEAD
-    pub mem: MmapBox,
-=======
     pub mem: MmapMem,
->>>>>>> 1179534f
 }
 
 unsafe impl Send for WasmContext {}
@@ -90,16 +86,6 @@
     fn init(_config: Vec<u8>) -> DandelionResult<Box<dyn MemoryDomain>> {
         Ok(Box::new(WasmMemoryDomain {}))
     }
-<<<<<<< HEAD
-    fn acquire_context(&self, size: usize) -> DandelionResult<Context> {
-        Ok(Context::new(
-            ContextType::Wasm(Box::new(
-                WasmContext {
-                    mem: MmapBox::new(size)?,
-                }
-            )), 
-            size
-=======
 
     fn acquire_context(&self, size: usize) -> DandelionResult<Context> {
         Ok(Context::new(
@@ -107,7 +93,6 @@
                 mem: MmapMem::create(size, ProtFlags::PROT_READ | ProtFlags::PROT_WRITE, false)?,
             })),
             size,
->>>>>>> 1179534f
         ))
     }
 }
