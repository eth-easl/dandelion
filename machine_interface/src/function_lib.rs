use crate::{
    memory_domain::{Context, MemoryDomain},
    DataRequirementList, HwResult,
};
use core::pin::Pin;
use std::future::Future;

// list of implementations
#[cfg(feature = "cheri")]
pub mod cheri;

<<<<<<< HEAD
#[cfg(feature = "pagetable")]
mod pagetable;
mod util;
=======
pub mod util;
>>>>>>> 7509cfa8

pub struct ElfConfig {
    // TODO change to positions
    input_root: (usize, usize),
    input_number: (usize, usize),
    output_root: (usize, usize),
    output_number: (usize, usize),
    max_output_number: (usize, usize),
    return_offset: (usize, usize),
    entry_point: usize,
}

pub enum FunctionConfig {
    ElfConfig(ElfConfig),
}

pub trait Engine {
    fn run(
        &mut self,
        config: &FunctionConfig,
        context: Context,
    ) -> Pin<Box<dyn Future<Output = (HwResult<()>, Context)> + '_>>;
    fn abort(&mut self) -> HwResult<()>;
}

// todo find better name
pub trait Driver {
    // required parts of the trait
    type E: Engine;
    fn new(config: Vec<u8>) -> HwResult<Self>
    where
        Self: Sized;
    // take or release one of the available engines
    fn start_engine(&mut self) -> HwResult<Self::E>;
    fn stop_engine(&mut self, engine: Self::E) -> HwResult<()>;
}

pub trait Loader {
    // parses an executable,
    // returns the layout requirements and a context containing static data,
    //  and a layout description for it
    fn parse_function(
        function: Vec<u8>,
        static_domain: &mut dyn MemoryDomain,
    ) -> HwResult<(DataRequirementList, Context, FunctionConfig)>;
}<|MERGE_RESOLUTION|>--- conflicted
+++ resolved
@@ -9,13 +9,9 @@
 #[cfg(feature = "cheri")]
 pub mod cheri;
 
-<<<<<<< HEAD
 #[cfg(feature = "pagetable")]
-mod pagetable;
-mod util;
-=======
+pub mod pagetable;
 pub mod util;
->>>>>>> 7509cfa8
 
 pub struct ElfConfig {
     // TODO change to positions
