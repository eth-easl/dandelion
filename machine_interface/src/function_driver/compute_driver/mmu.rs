--- conflicted
+++ resolved
@@ -196,11 +196,10 @@
             ContextType::Mmu(mmu_context) => mmu_context,
             _ => return Err(DandelionError::ContextMissmatch),
         };
-<<<<<<< HEAD
 
         mmu_run_static(
             self.cpu_slot,
-            mmu_context.storage.id(),
+            mmu_context.storage.filename().unwrap(),
             &elf_config.protection_flags,
             elf_config.entry_point,
         )?;
@@ -208,37 +207,6 @@
         read_output_structs::<usize, usize>(&mut context, elf_config.system_data_offset)?;
 
         return Ok(context);
-=======
-        let command = ThreadCommand::Run(
-            recorder,
-            MmuCommand {
-                core_id: self.cpu_slot,
-                storage_id: mmu_context.storage.filename().unwrap().to_string(),
-                protection_flags: elf_config.protection_flags.to_vec(),
-                entry_point: elf_config.entry_point,
-            },
-        );
-        if let Err(err) = setup_input_structs::<usize, usize>(
-            &mut context,
-            elf_config.system_data_offset,
-            output_set_names,
-        ) {
-            return Box::pin(ready((Err(err), context)));
-        }
-        match self.thread_controller.send_command(command) {
-            Err(err) => return Box::pin(ready((Err(err), context))),
-            Ok(_) => (),
-        }
-        let function_future = Box::<MmuFuture>::pin(MmuFuture {
-            engine: self,
-            context: Some(context),
-            system_data_offset: elf_config.system_data_offset,
-        });
-        return function_future;
-    }
-    fn abort(&mut self) -> DandelionResult<()> {
-        unimplemented!("Abort currently missimplemented");
->>>>>>> 1179534f
     }
 }
 
