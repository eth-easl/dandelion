--- conflicted
+++ resolved
@@ -601,10 +601,6 @@
         use crate::function_driver::compute_driver::wasm::WasmDriver;
         use crate::function_driver::ComputeResource;
         use crate::memory_domain::wasm::WasmMemoryDomain;
-<<<<<<< HEAD
-        #[cfg(target_arch = "x86_64")]
-        driverTests!(sysld_wasm_x86_64; WasmMemoryDomain; Vec::new(); WasmDriver {}; vec![1, 2, 3]; vec![255]);
-=======
 
         #[cfg(target_arch = "x86_64")]
         driverTests!(sysld_wasm_x86_64; WasmMemoryDomain; Vec::new(); WasmDriver {};
@@ -620,7 +616,6 @@
             ComputeResource::GPU(0),
         ]);
 
->>>>>>> 1179534f
         #[cfg(target_arch = "aarch64")]
         driverTests!(sysld_wasm_aarch64; WasmMemoryDomain; Vec::new(); WasmDriver {};
         core_affinity::get_core_ids()
