pub mod function_lib;
pub mod memory_domain;
pub mod util;

use serde::{Deserialize, Serialize};

#[derive(PartialEq, Debug)]
pub enum OffsetOrAlignment {
    Offset(usize),
    Allignment(usize),
}

#[derive(PartialEq, Debug)]
pub enum SizeRequirement {
    Range(usize, usize),
    ModResidual(usize, usize),
}

#[derive(PartialEq, Debug)]
pub struct DataRequirement {
    pub id: u32,
    pub position: Option<OffsetOrAlignment>,
    pub size: Option<SizeRequirement>,
}

pub struct DataRequirementList {
    // domain_id: i32,
    pub size: usize,
    pub input_requirements: Vec<DataRequirement>,
    pub static_requirements: Vec<Position>,
}

<<<<<<< HEAD
#[derive(Clone, Debug, Serialize, Deserialize)]
=======
#[derive(Clone, Copy, Debug)]
>>>>>>> dbd6f5b0
pub struct Position {
    pub offset: usize,
    pub size: usize,
}

#[derive(Debug)]
pub enum DataItem {
    Item(Position),
    Set(Vec<Position>),
}<|MERGE_RESOLUTION|>--- conflicted
+++ resolved
@@ -30,11 +30,7 @@
     pub static_requirements: Vec<Position>,
 }
 
-<<<<<<< HEAD
-#[derive(Clone, Debug, Serialize, Deserialize)]
-=======
-#[derive(Clone, Copy, Debug)]
->>>>>>> dbd6f5b0
+#[derive(Clone, Copy, Debug, Serialize, Deserialize)]
 pub struct Position {
     pub offset: usize,
     pub size: usize,
