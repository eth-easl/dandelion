--- conflicted
+++ resolved
@@ -4,36 +4,6 @@
 
 use serde::{Deserialize, Serialize};
 
-<<<<<<< HEAD
-// TODO define error types, possibly better printing than debug
-#[derive(Debug, Clone, PartialEq)]
-pub enum HardwareError {
-    NotImplemented, // trying to use a feature that is not yet implemented
-    // errors in configurations
-    MalformedConfig, // configuration vector was malformed
-    UnknownSymbol,
-    // memory errors
-    ContextMissmatch, // context handed to context specific function was wrong type
-    OutOfMemory,      // domain could not be allocated because there is no space available
-    ContextFull,      // context can't fit additional memory
-    InvalidRead,      // tried to read from domain outside of domain bounds
-    InvalidWrite,     // tried to write to domain ouside of domain bounds
-    // engine errors
-    ConfigMissmatch, // missmatch between the function config the engine expects and the one given
-    NoRunningFunction, // attempted abort when no function was running
-    EngineAlreadyRunning, // attempted to run on already busy engine
-    EngineError,     // there was a non recoverable issue with the engine
-    NoEngineAvailable, // asked driver for engine, but there are no more available
-    // proction errors
-    UnauthorizedSyscall,
-    SegmentationFault,
-    OtherProctionError,
-}
-
-pub type HwResult<T> = std::result::Result<T, HardwareError>;
-
-=======
->>>>>>> 57816d89
 #[derive(PartialEq, Debug)]
 pub enum OffsetOrAlignment {
     Offset(usize),
