--- conflicted
+++ resolved
@@ -1,91 +1,86 @@
-// list of memory domain implementations
-<<<<<<< HEAD
-mod cheri;
-mod malloc;
-mod pagetable;
-=======
-#[cfg(target_arch = "aarch64c")]
-pub mod cheri;
-pub mod malloc;
->>>>>>> 1cfcb77b
-
-// import parent for depenencies
-use super::HwResult;
-
-// https://docs.rs/enum_dispatch/latest/enum_dispatch/index.html
-// check if this would be better way to do it
-pub enum Context {
-    Malloc(Box<malloc::MallocContext>),
-    #[cfg(target_arch = "aarch64c")]
-    Cheri(Box<cheri::CheriContext>),
-    Pagetable(Box<pagetable::PagetableContext>),
-}
-
-pub trait ContextTrait {
-    fn write(&mut self, offset: usize, data: Vec<u8>) -> HwResult<()>;
-    fn read(&mut self, offset: usize, read_size: usize, sanitize: bool) -> HwResult<Vec<u8>>;
-}
-
-impl ContextTrait for Context {
-    fn write(&mut self, offset: usize, data: Vec<u8>) -> HwResult<()> {
-        match self {
-            Context::Malloc(context) => context.write(offset, data),
-            #[cfg(target_arch = "aarch64c")]
-            Context::Cheri(context) => context.write(offset, data),
-            Context::Pagetable(context) => context.write(offset, data),
-        }
-    }
-    fn read(&mut self, offset: usize, read_size: usize, sanitize: bool) -> HwResult<Vec<u8>> {
-        match self {
-            Context::Malloc(context) => context.read(offset, read_size, sanitize),
-            #[cfg(target_arch = "aarch64c")]
-            Context::Cheri(context) => context.read(offset, read_size, sanitize),
-            Context::Pagetable(context) => context.read(offset, read_size, sanitize),
-        }
-    }
-}
-
-pub trait MemoryDomain {
-    // allocation and distruction
-    fn init(config: Vec<u8>) -> HwResult<Box<Self>>
-    where
-        Self: Sized;
-    fn acquire_context(&self, size: usize) -> HwResult<Context>;
-    fn release_context(&self, context: Context) -> HwResult<()>;
-}
-
-// Code to specialize transfers between different domains
-pub fn transefer_memory(
-    mut destination: Context,
-    mut source: Context,
-    destination_offset: usize,
-    source_offset: usize,
-    size: usize,
-    sanitize: bool,
-    callback: impl FnOnce(HwResult<()>, Context, Context) -> (),
-) {
-    let result = match (&mut destination, &mut source) {
-        (Context::Malloc(destination_ctxt), Context::Malloc(source_ctxt)) => {
-            malloc::malloc_transfer(
-                destination_ctxt,
-                source_ctxt,
-                destination_offset,
-                source_offset,
-                size,
-                sanitize,
-            )
-        }
-        // default implementation using reads and writes
-        (destination, source) => {
-            let read_result = source.read(source_offset, size, sanitize);
-            match read_result {
-                Ok(read_value) => destination.write(destination_offset, read_value),
-                Err(err) => Err(err),
-            }
-        }
-    };
-    callback(result, destination, source);
-}
-
-#[cfg(test)]
-mod tests;
+// list of memory domain implementations
+#[cfg(target_arch = "aarch64c")]
+pub mod cheri;
+pub mod malloc;
+pub mod pagetable;
+
+// import parent for depenencies
+use super::HwResult;
+
+// https://docs.rs/enum_dispatch/latest/enum_dispatch/index.html
+// check if this would be better way to do it
+pub enum Context {
+    Malloc(Box<malloc::MallocContext>),
+    #[cfg(target_arch = "aarch64c")]
+    Cheri(Box<cheri::CheriContext>),
+    Pagetable(Box<pagetable::PagetableContext>),
+}
+
+pub trait ContextTrait {
+    fn write(&mut self, offset: usize, data: Vec<u8>) -> HwResult<()>;
+    fn read(&mut self, offset: usize, read_size: usize, sanitize: bool) -> HwResult<Vec<u8>>;
+}
+
+impl ContextTrait for Context {
+    fn write(&mut self, offset: usize, data: Vec<u8>) -> HwResult<()> {
+        match self {
+            Context::Malloc(context) => context.write(offset, data),
+            #[cfg(target_arch = "aarch64c")]
+            Context::Cheri(context) => context.write(offset, data),
+            Context::Pagetable(context) => context.write(offset, data),
+        }
+    }
+    fn read(&mut self, offset: usize, read_size: usize, sanitize: bool) -> HwResult<Vec<u8>> {
+        match self {
+            Context::Malloc(context) => context.read(offset, read_size, sanitize),
+            #[cfg(target_arch = "aarch64c")]
+            Context::Cheri(context) => context.read(offset, read_size, sanitize),
+            Context::Pagetable(context) => context.read(offset, read_size, sanitize),
+        }
+    }
+}
+
+pub trait MemoryDomain {
+    // allocation and distruction
+    fn init(config: Vec<u8>) -> HwResult<Box<Self>>
+    where
+        Self: Sized;
+    fn acquire_context(&self, size: usize) -> HwResult<Context>;
+    fn release_context(&self, context: Context) -> HwResult<()>;
+}
+
+// Code to specialize transfers between different domains
+pub fn transefer_memory(
+    mut destination: Context,
+    mut source: Context,
+    destination_offset: usize,
+    source_offset: usize,
+    size: usize,
+    sanitize: bool,
+    callback: impl FnOnce(HwResult<()>, Context, Context) -> (),
+) {
+    let result = match (&mut destination, &mut source) {
+        (Context::Malloc(destination_ctxt), Context::Malloc(source_ctxt)) => {
+            malloc::malloc_transfer(
+                destination_ctxt,
+                source_ctxt,
+                destination_offset,
+                source_offset,
+                size,
+                sanitize,
+            )
+        }
+        // default implementation using reads and writes
+        (destination, source) => {
+            let read_result = source.read(source_offset, size, sanitize);
+            match read_result {
+                Ok(read_value) => destination.write(destination_offset, read_value),
+                Err(err) => Err(err),
+            }
+        }
+    };
+    callback(result, destination, source);
+}
+
+#[cfg(test)]
+mod tests;