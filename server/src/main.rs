use bytes::Buf;
use core_affinity::{self, CoreId};
use dandelion_commons::{ContextTypeId, EngineTypeId};
use dispatcher::{
    composition::{Composition, CompositionSet, FunctionDependencies, ShardingMode},
    dispatcher::Dispatcher,
    function_registry::{FunctionRegistry, Metadata},
    resource_pool::ResourcePool,
};
use futures::lock::Mutex;
use http::StatusCode;
use hyper::{
    service::{make_service_fn, service_fn},
    Body, Request, Response, Server,
};
use log::{error, info};
use machine_interface::{
    function_driver::{
        system_driver::{get_system_function_input_sets, get_system_function_output_sets},
        ComputeResource, SystemFunction,
    },
    memory_domain::{malloc::MallocMemoryDomain, read_only::ReadOnlyContext},
};

#[cfg(feature = "hyper_io")]
use machine_interface::function_driver::system_driver::hyper::HyperDriver;

<<<<<<< HEAD
#[cfg(any(feature = "cheri", feature = "mmu", feature = "wasm", feature = "wasmtime"))]
=======
#[cfg(any(feature = "cheri", feature = "mmu", feature = "wasm"))]
>>>>>>> 5236681b
use machine_interface::{
    function_driver::Driver,
    memory_domain::{Context, ContextTrait, MemoryDomain},
    DataItem, DataSet, Position,
};

#[cfg(feature = "cheri")]
use machine_interface::{
    function_driver::compute_driver::cheri::CheriDriver, memory_domain::cheri::CheriMemoryDomain,
};

#[cfg(feature = "mmu")]
use machine_interface::{
    function_driver::compute_driver::mmu::MmuDriver, memory_domain::mmu::MmuMemoryDomain,
};

#[cfg(feature = "wasm")]
use machine_interface::{
    function_driver::compute_driver::wasm::WasmDriver, memory_domain::wasm::WasmMemoryDomain,
<<<<<<< HEAD
};

#[cfg(feature = "wasmtime")]
use machine_interface::{
    function_driver::compute_driver::wasmtime::WasmtimeDriver,
    memory_domain::wasmtime::WasmtimeMemoryDomain,
=======
>>>>>>> 5236681b
};

#[cfg(not(any(feature = "cheri", feature = "mmu", feature = "wasm", feature = "wasmtime")))]
use machine_interface::{
    memory_domain::{Context, ContextTrait, MemoryDomain},
    DataItem, DataSet, Position,
};

use std::{
    collections::BTreeMap,
    convert::Infallible,
    mem::size_of,
    net::SocketAddr,
    path::PathBuf,
    process::Command,
    sync::{
        atomic::{AtomicU64, AtomicU8, Ordering},
        Arc, Once,
    },
    time::Duration,
};
use tokio::runtime::Builder;

const MMM_ID: u64 = 0;
const HTTP_ID: u64 = 2;
const BUSY_ID: u64 = 3;
const COMPOSITION_ID: u64 = 4;

// can support 10000 RPS for 2 mins
<<<<<<< HEAD
const NUM_COLD: u64 = 0x100;
=======
>>>>>>> 5236681b
const MMM_COLD_ID_BASE: u64 = 0x1000000;
const BUSY_COLD_ID_BASE: u64 = 0x2000000;
const COMPOSITION_COLD_ID_BASE: u64 = 0x3000000;

static INIT_MATRIX: Once = Once::new();
static mut DUMMY_MATRIX: Vec<i64> = Vec::new();
static COLD_COUNTER: AtomicU64 = AtomicU64::new(0);

async fn run_chain(
    dispatcher: Arc<Dispatcher>,
    is_cold: bool,
    get_uri: String,
    post_uri: String,
<<<<<<< HEAD
=======
    max_cold: u64,
>>>>>>> 5236681b
) -> u64 {
    let domain = MallocMemoryDomain::init(vec![]).expect("Should be able to get malloc domain");
    let mut input_context = domain
        .acquire_context(128)
        .expect("Should be able to get malloc context");
    let get_request = format!("GET {} HTTP/1.1", get_uri);
    let post_request = format!("PUT {} HTTP/1.1", post_uri);
    let get_request_offset = input_context
        .get_free_space_and_write_slice(get_request.as_bytes())
        .expect("Should be able to write") as usize;
    let post_request_offset = input_context
        .get_free_space_and_write_slice(post_request.as_bytes())
        .expect("Should be able to write") as usize;
    input_context.content.push(Some(DataSet {
        ident: String::from("request"),
        buffers: vec![DataItem {
            ident: String::from("request"),
            data: Position {
                offset: get_request_offset,
                size: get_request.len(),
            },
            key: 0,
        }],
    }));
    input_context.content.push(Some(DataSet {
        ident: String::from("request"),
        buffers: vec![DataItem {
            ident: String::from("request"),
            data: Position {
                offset: post_request_offset,
                size: post_request.len(),
            },
            key: 0,
        }],
    }));
    let input_arc = Arc::new(input_context);
    let inputs = vec![
        (0, CompositionSet::from((0, vec![input_arc.clone()]))),
        (5, CompositionSet::from((1, vec![input_arc]))),
    ];
    let output_mapping = vec![Some(0), Some(1)];

    let counter = COLD_COUNTER.fetch_add(1, Ordering::Relaxed);
    let function_id = if !is_cold {
        COMPOSITION_ID
    } else {
<<<<<<< HEAD
        COMPOSITION_COLD_ID_BASE + counter % NUM_COLD
=======
        COMPOSITION_COLD_ID_BASE + counter % max_cold
>>>>>>> 5236681b
    };
    let result = dispatcher
        .queue_function(function_id, inputs, output_mapping, false)
        .await
        .expect("Should get response from chain");
    assert_eq!(2, result.len());
    // check http post response
    let post_composition_set = result
        .get(&1)
        .expect("Should have composition set for post response");
    assert_eq!(1, post_composition_set.context_list.len());
    let post_context = &post_composition_set.context_list[0].0;
    assert_eq!(3, post_context.content.len());
    let post_set = post_context.content[0]
        .as_ref()
        .expect("Should have status set");
    assert_eq!(1, post_set.buffers.len());
    let post_status_position = post_set.buffers[0].data;
    let mut post_vec = Vec::<u8>::new();
    post_vec.resize(post_status_position.size, 0);
    post_context
        .read(post_status_position.offset, post_vec.as_mut_slice())
        .expect("Should be able to read post response");
    assert_eq!("HTTP/1.1 200 OK".as_bytes(), post_vec.as_slice());

    // check iteration result
    let result_compositon_set = result.get(&0).expect("Should have set 0");
    assert_eq!(1, result_compositon_set.context_list.len());
    let result_context = &result_compositon_set.context_list[0].0;
    assert_eq!(1, result_context.content.len());
    let result_set = result_context.content[0]
        .as_ref()
        .expect("Should contain a return number");
    assert_eq!(1, result_set.buffers.len());
    let result_position = result_set.buffers[0].data;

    let mut result_vec = vec![0u8; result_position.size];
    result_context
        .read(result_position.offset, result_vec.as_mut_slice())
        .expect("Should be able to read result");
    let checksum = u64::from_ne_bytes(result_vec[0..8].try_into().unwrap());

    return checksum;
}

async fn run_mat_func(
    dispatcher: Arc<Dispatcher>,
    is_cold: bool,
    rows: usize,
    cols: usize,
    max_cold: u64,
) -> i64 {
    let mat_size: usize = rows * cols;

    // Initialize matrix if necessary
    unsafe {
        INIT_MATRIX.call_once(|| {
            // TODO: add cols
            DUMMY_MATRIX.push(rows as i64);
            for i in 0..mat_size {
                DUMMY_MATRIX.push(i as i64 + 1)
            }
        });
    }

    let input_context = unsafe { add_matmul_inputs(&mut DUMMY_MATRIX) };

    let inputs = vec![(
        0,
        CompositionSet::from((0, vec![(Arc::new(input_context))])),
    )];
    let outputs = vec![Some(0)];
    let counter = COLD_COUNTER.fetch_add(1, Ordering::Relaxed);
    let function_id = if !is_cold {
        MMM_ID
    } else {
<<<<<<< HEAD
        MMM_COLD_ID_BASE + counter % NUM_COLD
=======
        MMM_COLD_ID_BASE + counter % max_cold
>>>>>>> 5236681b
    };
    let result = dispatcher
        .queue_function(function_id, inputs, outputs, is_cold)
        .await;

    let result_context = result
        .expect("should get result from function")
        .remove(&0)
        .expect("should have composition set 0");

    return get_checksum(result_context);
}

// Add the matrix multiplication inputs to the given context
fn add_matmul_inputs(matrix: &'static mut Vec<i64>) -> Context {
    // Allocate a new set entry
    let matrix_size = matrix.len() * size_of::<i64>();
    let mut context = ReadOnlyContext::new_static(matrix);
    context.content.resize_with(1, || None);
    let _ = context.occupy_space(0, matrix_size);

    if let Some(set) = &mut context.content[0] {
        set.buffers.push(DataItem {
            ident: String::from(""),
            data: Position {
                offset: 0,
                size: matrix_size,
            },
            key: 0,
        });
    } else {
        context.content[0] = Some(DataSet {
            ident: "".to_string(),
            buffers: vec![DataItem {
                ident: "".to_string(),
                data: Position {
                    offset: 0,
                    size: matrix_size,
                },
                key: 0,
            }],
        });
    }
    return context;
}

// Given a result context, return the last element of the resulting matrix
fn get_checksum(composition_set: CompositionSet) -> i64 {
    // Determine offset of last matrix element
    assert_eq!(1, composition_set.context_list.len());
    let context = &composition_set.context_list[0].0;
    let output_dataset = context.content[0].as_ref().expect("Should contain matrix");
    let output_item = output_dataset
        .buffers
        .iter()
        .find(|buffer| buffer.key == 0)
        .expect("should find a buffer with the correct key")
        .data;
    let checksum_offset = output_item.offset + output_item.size - 8;

    // Read out the checksum
    let mut read_buffer: Vec<i64> = vec![0; 1];
    context
        .read(checksum_offset, &mut read_buffer)
        .expect("Context should contain matrix");

    return read_buffer[0];
}

async fn serve_request(
    is_cold: bool,
    req: Request<Body>,
    dispatcher: Arc<Dispatcher>,
    max_cold: u64,
) -> Result<Response<Body>, Infallible> {
    // Try to parse the request
    let mut request_buf = hyper::body::to_bytes(req.into_body())
        .await
        .expect("Could not read request body");

    if request_buf.len() != 16 {
        let mut bad_request = Response::new(Body::empty());
        *bad_request.status_mut() = StatusCode::BAD_REQUEST;
        return Ok::<_, Infallible>(bad_request);
    }

    let rows = request_buf.get_i64() as usize;
    let cols = request_buf.get_i64() as usize;

    let response_vec: Vec<u8> = run_mat_func(dispatcher, is_cold, rows, cols, max_cold)
        .await
        .to_be_bytes()
        .to_vec();
    let response = Ok::<_, Infallible>(Response::new(response_vec.into()));
    return response;
}

async fn serve_chain(
    is_cold: bool,
    req: Request<Body>,
    dispatcher: Arc<Dispatcher>,
    max_cold: u64,
) -> Result<Response<Body>, Infallible> {
    let request_buf = hyper::body::to_bytes(req.into_body())
        .await
        .expect("Should be able to parse body");

    let request_str = std::str::from_utf8(&request_buf).unwrap();
    let uris: Vec<&str> = request_str.split("::").collect();
    let get_uri = uris[0].to_string();
    let post_uri = uris[1].to_string();

<<<<<<< HEAD
    let response_vec = run_chain(dispatcher, is_cold, get_uri, post_uri)
=======
    let response_vec = run_chain(dispatcher, is_cold, get_uri, post_uri, max_cold)
>>>>>>> 5236681b
        .await
        .to_be_bytes()
        .to_vec();
    let response = Ok::<_, Infallible>(Response::new(response_vec.into()));
    return response;
}

async fn serve_native(_req: Request<Body>) -> Result<Response<Body>, Infallible> {
    // Try to parse the request
    let mut request_buf = hyper::body::to_bytes(_req.into_body())
        .await
        .expect("Could not read request body");

    if request_buf.len() != 16 {
        let mut bad_request = Response::new(Body::empty());
        *bad_request.status_mut() = StatusCode::BAD_REQUEST;
        return Ok::<_, Infallible>(bad_request);
    }

    let rows = request_buf.get_i64() as usize;
    let cols = request_buf.get_i64() as usize;

    let mat_size: usize = rows * cols;

    // Initialize matrix if necessary
    unsafe {
        INIT_MATRIX.call_once(|| {
            for i in 0..mat_size {
                DUMMY_MATRIX.push(i as i64 + 1)
            }
        });
    }

    let mut out_mat: Vec<i64> = vec![0; mat_size];
    for i in 0..rows {
        for j in 0..rows {
            for k in 0..cols {
                unsafe {
                    out_mat[i * rows + j] +=
                        DUMMY_MATRIX[i * cols + k] * DUMMY_MATRIX[j * cols + k];
                }
            }
        }
    }

    let checksum = out_mat[rows * cols - 1];

    Ok::<_, Infallible>(Response::new(checksum.to_be_bytes().to_vec().into()))
}

async fn serve_stats(
    _req: Request<Body>,
    dispatcher: Arc<Dispatcher>,
) -> Result<Response<Body>, Infallible> {
    let archive_guard = match dispatcher.archive.lock() {
        Ok(guard) => guard,
        Err(_) => {
            return Ok::<_, Infallible>(Response::new("Could not lock archive for stats".into()))
        }
    };
    return Ok::<_, Infallible>(Response::new(archive_guard.get_summary().into()));
}

async fn service(
    req: Request<Body>,
    dispatcher: Arc<Dispatcher>,
    max_cold: u64,
) -> Result<Response<Body>, Infallible> {
    let uri = req.uri().path();
    // println!("Got request for {}", uri);
    match uri {
<<<<<<< HEAD
        "/cold/matmul" => serve_request(true, req, dispatcher).await,
        "/hot/matmul" => serve_request(false, req, dispatcher).await,
        "/cold/compute" => serve_chain(true, req, dispatcher).await,
        "/hot/compute" => serve_chain(false, req, dispatcher).await,
        "/cold/io" => serve_chain(true, req, dispatcher).await,
        "/hot/io" => serve_chain(false, req, dispatcher).await,
=======
        "/cold/matmul" => serve_request(true, req, dispatcher, max_cold).await,
        "/hot/matmul" => serve_request(false, req, dispatcher, max_cold).await,
        "/cold/compute" => serve_chain(true, req, dispatcher, max_cold).await,
        "/hot/compute" => serve_chain(false, req, dispatcher, max_cold).await,
        "/cold/io" => serve_chain(true, req, dispatcher, max_cold).await,
        "/hot/io" => serve_chain(false, req, dispatcher, max_cold).await,
>>>>>>> 5236681b
        "/native" => serve_native(req).await,
        "/stats" => serve_stats(req, dispatcher).await,
        _ => Ok::<_, Infallible>(Response::new(
            // format!("Hello, World! You asked for: {}\n", uri).into(),
            format!("Hello, Wor\n").into(),
        )),
    }
}

fn drop_page_caches() {
    let output = Command::new("sh")
        .arg("-c")
        .arg("echo 1 | sudo tee /proc/sys/vm/drop_caches")
        .output()
        .expect("Should be able to drop page caches");
    assert!(output.status.success());
}

fn no_page_cache_for(path: PathBuf) -> bool {
    let output = Command::new("fincore")
        .args(["-n", "-r", "-o", "pages", path.to_str().unwrap()])
        .output()
        .expect("Should be able to get page numbers");
    assert!(output.status.success());
    return output.stdout[0] == '0' as u8;
}

<<<<<<< HEAD
fn add_cold_functions(
    registry: &mut FunctionRegistry,
    engine_id: EngineTypeId,
    path: &PathBuf,
    cold_id_base: u64,
) -> PathBuf {
    let tmp_dir = std::path::Path::new("/tmp").join(path.file_name().unwrap());
    std::fs::create_dir_all(&tmp_dir).unwrap();
    for i in 0..NUM_COLD {
=======
async fn add_cold_functions(
    registry: &FunctionRegistry,
    engine_id: EngineTypeId,
    path: &PathBuf,
    cold_id_base: u64,
    max_cold: u64,
) -> PathBuf {
    let tmp_dir = std::path::Path::new("/tmp").join(path.file_name().unwrap());
    std::fs::create_dir_all(&tmp_dir).unwrap();
    for i in 0..max_cold {
        let metadata = Metadata {
            input_sets: vec![(String::from(""), None)],
            output_sets: vec![String::from("")],
        };
>>>>>>> 5236681b
        let tmp_path = tmp_dir.join(i.to_string());
        if !tmp_path.exists() {
            std::fs::copy(path, &tmp_path).unwrap();
        }
<<<<<<< HEAD
        registry.add_local(
            cold_id_base + i,
            engine_id,
            tmp_path.to_str().unwrap(),
            vec![String::from("")],
            vec![String::from("")],
        );
=======
        registry.insert_metadata(cold_id_base + i, metadata).await;
        registry
            .add_local(cold_id_base + i, engine_id, tmp_path.to_str().unwrap())
            .await
            .expect("Failed to add_local cold functions");
>>>>>>> 5236681b
    }
    return tmp_dir;
}

fn main() -> () {
    env_logger::init();

    // read argumets from environment
    let cold_num: u64 = if let Ok(string_val) = std::env::var("NUM_COLD") {
        string_val
            .parse()
            .expect("NUM_COLD was set but not a parsable number")
    } else {
        0x100000
    };

    // find available resources
    let num_cores = u8::try_from(core_affinity::get_core_ids().unwrap().len()).unwrap();
    // TODO: This calculation makes sense only for running matmul-128x128 workload on MMU engines
    let num_dispatcher_cores = std::env::var("NUM_DISP_CORES")
        .map_or_else(|_e| (num_cores + 13) / 14, |n| n.parse::<u8>().unwrap());
    assert!(
        num_dispatcher_cores > 0 && num_dispatcher_cores < num_cores,
        "invalid dispatcher core number: {}",
        num_dispatcher_cores
    );
    // make multithreaded front end that only uses core 0
    // set up tokio runtime, need io in any case
    let mut runtime_builder = Builder::new_multi_thread();
    runtime_builder.enable_io();
    runtime_builder.worker_threads(num_dispatcher_cores.into());
    runtime_builder.on_thread_start(|| {
        static ATOMIC_ID: AtomicU8 = AtomicU8::new(0);
        let core_id = ATOMIC_ID.fetch_add(1, Ordering::SeqCst);
        if !core_affinity::set_for_current(CoreId { id: core_id.into() }) {
            return;
        }
        info!("Dispatcher running on core {}", core_id);
    });
    let runtime = runtime_builder.build().unwrap();

    // set up dispatcher configuration basics
    let mut domains = BTreeMap::new();
    const COMPUTE_DOMAIN: ContextTypeId = 0;
    const COMPUTE_ENGINE: EngineTypeId = 0;
    const SYS_CONTEXT: ContextTypeId = 1;
    const SYS_ENGINE: EngineTypeId = 1;
    let mut type_map = BTreeMap::new();
    type_map.insert(COMPUTE_ENGINE, COMPUTE_DOMAIN);
    type_map.insert(SYS_ENGINE, SYS_CONTEXT);
    let mut pool_map = BTreeMap::new();

    pool_map.insert(
        COMPUTE_ENGINE,
        (num_dispatcher_cores..num_cores)
            .map(|code_id| ComputeResource::CPU(code_id))
            .collect(),
    );
    pool_map.insert(
        SYS_ENGINE,
        (0..num_dispatcher_cores)
            .map(|core_id| ComputeResource::CPU(core_id))
            .collect(),
    );
    let resource_pool = ResourcePool {
        engine_pool: Mutex::new(pool_map),
    };
    domains.insert(
        SYS_CONTEXT,
        MallocMemoryDomain::init(Vec::new()).expect("Should be able to initialize malloc domain"),
    );
    let mut registry;
    // insert specific configuration
<<<<<<< HEAD
    #[cfg(all(feature = "cheri", feature = "mmu", feature = "wasm", feature = "wasmtime"))]
    std::compile_error!("Should only have one feature out of mmu or cheri or wasm or wasmtime");
    #[cfg(all(
        any(feature = "cheri", feature = "mmu", feature = "wasm", feature = "wasmtime"),
=======
    #[cfg(all(feature = "cheri", feature = "mmu", feature = "wasm"))]
    std::compile_error!("Should only have one feature out of mmu or cheri or wasm");
    #[cfg(all(
        any(feature = "cheri", feature = "mmu", feature = "wasm"),
>>>>>>> 5236681b
        feature = "hyper_io"
    ))]
    {
        let mut drivers = BTreeMap::new();
        let mut mmm_path = PathBuf::from(env!("CARGO_MANIFEST_DIR"));
        let mut busy_path = PathBuf::from(env!("CARGO_MANIFEST_DIR"));
        let driver;
        #[cfg(feature = "cheri")]
        {
            domains.insert(
                COMPUTE_DOMAIN,
                CheriMemoryDomain::init(Vec::new()).expect("Should be able to initialize domain"),
            );
            driver = Box::new(CheriDriver {}) as Box<dyn Driver>;
            mmm_path.push("../machine_interface/tests/data/test_elf_cheri_matmul");
            busy_path.push("../machine_interface/tests/data/test_elf_cheri_busy");
        }
        #[cfg(feature = "mmu")]
        {
            domains.insert(
                COMPUTE_DOMAIN,
                MmuMemoryDomain::init(Vec::new()).expect("Should be able to initialize domain"),
            );
            driver = Box::new(MmuDriver {}) as Box<dyn Driver>;
            mmm_path.push(format!(
                "../machine_interface/tests/data/test_elf_mmu_{}_matmul",
                std::env::consts::ARCH
            ));
            busy_path.push(format!(
                "../machine_interface/tests/data/test_elf_mmu_{}_busy",
                std::env::consts::ARCH
            ));
        }
        #[cfg(feature = "wasm")]
        {
            domains.insert(
                COMPUTE_DOMAIN,
                WasmMemoryDomain::init(Vec::new()).expect("Should be able to initialize domain"),
            );
            driver = Box::new(WasmDriver {}) as Box<dyn Driver>;
            mmm_path.push(format!(
                "../machine_interface/tests/data/test_sysld_wasm_{}_matmul",
                std::env::consts::ARCH
            ));
            busy_path.push(format!(
                "../machine_interface/tests/data/test_sysld_wasm_{}_busy",
                std::env::consts::ARCH
            ));
        }
        #[cfg(feature = "wasmtime")]
        {
            domains.insert(
                COMPUTE_DOMAIN,
                WasmtimeMemoryDomain::init(Vec::new()).expect("Should be able to initialize domain"),
            );
            driver = Box::new(WasmtimeDriver {}) as Box<dyn Driver>;
            if cfg!(feature = "wasmtime-precompiled") {
                mmm_path.push(format!(
                    "../machine_interface/tests/data/test_wasmtime_{}_matmul",
                    std::env::consts::ARCH
                ));
                busy_path.push(format!(
                    "../machine_interface/tests/data/test_wasmtime_{}_busy",
                    std::env::consts::ARCH
                ));
            } else {
                mmm_path.push(format!(
                    "../machine_interface/tests/data/test_wasm_matmul",
                ));
                busy_path.push(format!(
                    "../machine_interface/tests/data/test_wasm_busy",
                ));
            }
        }
        let system_driver = Box::new(HyperDriver {});
        drivers.insert(COMPUTE_ENGINE, driver);
        drivers.insert(SYS_ENGINE, system_driver);
        registry = FunctionRegistry::new(drivers);
<<<<<<< HEAD
        // add for mmm hot function
        registry.add_local(
            MMM_ID,
            COMPUTE_ENGINE,
            mmm_path.to_str().unwrap(),
            vec![String::from("")],
            vec![String::from("")],
        );
        // add for mmm cold functions
        let mmm_cold_dir =
            add_cold_functions(&mut registry, COMPUTE_ENGINE, &mmm_path, MMM_COLD_ID_BASE);
        // add for busy hot functions
        registry.add_local(
            BUSY_ID,
            COMPUTE_ENGINE,
            busy_path.to_str().unwrap(),
            vec![String::from("")],
            vec![String::from("")],
        );
        // add for busy cold functions
        let busy_cold_dir =
            add_cold_functions(&mut registry, COMPUTE_ENGINE, &busy_path, BUSY_COLD_ID_BASE);
=======
        let mmm_metadata = Metadata {
            input_sets: vec![(String::from(""), None)],
            output_sets: vec![String::from("")],
        };
        runtime.block_on(registry.insert_metadata(MMM_ID, mmm_metadata));
        // add for mmm hot function
        runtime
            .block_on(registry.add_local(MMM_ID, COMPUTE_ENGINE, mmm_path.to_str().unwrap()))
            .expect("Failed to add_local for mmm hot function");
        // add for mmm cold functions
        let mmm_cold_dir = runtime.block_on(add_cold_functions(
            &registry,
            COMPUTE_ENGINE,
            &mmm_path,
            MMM_COLD_ID_BASE,
            cold_num,
        ));
        // add for busy hot functions
        let busy_metadata = Metadata {
            input_sets: vec![(String::from(""), None)],
            output_sets: vec![String::from("")],
        };
        runtime.block_on(registry.insert_metadata(BUSY_ID, busy_metadata));
        runtime
            .block_on(registry.add_local(BUSY_ID, COMPUTE_ENGINE, busy_path.to_str().unwrap()))
            .expect("Failed to add_local busy function");
        // add for busy cold functions
        let busy_cold_dir = runtime.block_on(add_cold_functions(
            &registry,
            COMPUTE_ENGINE,
            &busy_path,
            BUSY_COLD_ID_BASE,
            cold_num,
        ));
>>>>>>> 5236681b
        // add http system function
        // first try only download and spin, TODO: add upload
        runtime.block_on(
            registry.insert_metadata(
                HTTP_ID,
                Metadata {
                    input_sets: get_system_function_input_sets(SystemFunction::HTTP)
                        .into_iter()
                        .map(|name| (name, None))
                        .collect(),
                    output_sets: get_system_function_output_sets(SystemFunction::HTTP),
                },
            ),
        );
        registry
            .add_system(HTTP_ID, SYS_ENGINE)
            .expect("Should be able to add system function");
        // add composition using hot busy function
        let composition = Composition {
            dependencies: vec![
                FunctionDependencies {
                    function: HTTP_ID,
                    input_set_ids: vec![Some((0, ShardingMode::All)), None, None],
                    output_set_ids: vec![Some(1), Some(2), Some(3)],
                },
                FunctionDependencies {
                    function: BUSY_ID,
                    input_set_ids: vec![Some((3, ShardingMode::All))],
                    output_set_ids: vec![Some(4)],
                },
                FunctionDependencies {
                    function: HTTP_ID,
                    input_set_ids: vec![
                        Some((5, ShardingMode::All)),
                        None,
                        Some((4, ShardingMode::All)),
                    ],
                    output_set_ids: vec![Some(6)],
                },
            ],
        };
        let output_set_map = BTreeMap::from([(4, 0), (6, 1)]);
        let input_sets = get_system_function_input_sets(SystemFunction::HTTP)
            .into_iter()
            .map(|name| (name, None))
            .collect();
        let output_sets = get_system_function_output_sets(SystemFunction::HTTP);
        let composition_metadata = Metadata {
            input_sets,
            output_sets,
<<<<<<< HEAD
            output_set_map,
        );
        // add compositions using cold busy functions
        for i in 0..NUM_COLD {
=======
        };
        runtime.block_on(registry.insert_metadata(COMPOSITION_ID, composition_metadata));
        registry
            .add_composition(COMPOSITION_ID, composition, output_set_map)
            .expect("Failed to add composition");
        // add compositions using cold busy functions
        for i in 0..cold_num {
>>>>>>> 5236681b
            let composition = Composition {
                dependencies: vec![
                    FunctionDependencies {
                        function: HTTP_ID,
<<<<<<< HEAD
                        input_set_ids: vec![Some(0), None, None],
=======
                        input_set_ids: vec![Some((0, ShardingMode::All)), None, None],
>>>>>>> 5236681b
                        output_set_ids: vec![Some(1), Some(2), Some(3)],
                    },
                    FunctionDependencies {
                        function: BUSY_COLD_ID_BASE + i,
<<<<<<< HEAD
                        input_set_ids: vec![Some(3)],
=======
                        input_set_ids: vec![Some((3, ShardingMode::All))],
>>>>>>> 5236681b
                        output_set_ids: vec![Some(4)],
                    },
                    FunctionDependencies {
                        function: HTTP_ID,
<<<<<<< HEAD
                        input_set_ids: vec![Some(5), None, Some(4)],
=======
                        input_set_ids: vec![
                            Some((5, ShardingMode::All)),
                            None,
                            Some((4, ShardingMode::All)),
                        ],
>>>>>>> 5236681b
                        output_set_ids: vec![Some(6)],
                    },
                ],
            };
            let output_set_map = BTreeMap::from([(4, 0), (6, 1)]);
<<<<<<< HEAD
            let input_sets = get_system_function_input_sets(SystemFunction::HTTP);
            let output_sets = get_system_function_output_sets(SystemFunction::HTTP);
            registry.add_composition(
                COMPOSITION_COLD_ID_BASE + i,
                composition,
                input_sets,
                output_sets,
                output_set_map,
            );
=======
            let input_sets = get_system_function_input_sets(SystemFunction::HTTP)
                .into_iter()
                .map(|name| (name, None))
                .collect();
            let output_sets = get_system_function_output_sets(SystemFunction::HTTP);
            let cold_comp_metadata = Metadata {
                input_sets,
                output_sets,
            };
            runtime.block_on(
                registry.insert_metadata(COMPOSITION_COLD_ID_BASE + i, cold_comp_metadata),
            );
            registry
                .add_composition(COMPOSITION_COLD_ID_BASE + i, composition, output_set_map)
                .expect("Failed to add cold composition");
>>>>>>> 5236681b
        }
        // drop page caches to ensure cold functions are loaded from disk
        loop {
            info!("Waiting for page cache to be clean");
            drop_page_caches();
            std::thread::sleep(Duration::from_secs(10));
            // check if page caches are actually dropped
            let mut no_page_cache_for_all = true;
<<<<<<< HEAD
            for i in (0..NUM_COLD).step_by(1000) {
=======
            for i in (0..cold_num).step_by(1000) {
>>>>>>> 5236681b
                let mmm_cold_path = mmm_cold_dir.join(i.to_string());
                let busy_cold_path = busy_cold_dir.join(i.to_string());
                if !no_page_cache_for(mmm_cold_path) || !no_page_cache_for(busy_cold_path) {
                    no_page_cache_for_all = false;
                    break;
                }
            }
            if no_page_cache_for_all {
                break;
            }
        }
    }
    #[cfg(not(all(
<<<<<<< HEAD
        any(feature = "cheri", feature = "mmu", feature = "wasm", feature = "wasmtime"),
=======
        any(feature = "cheri", feature = "mmu", feature = "wasm"),
>>>>>>> 5236681b
        feature = "hyper_io"
    )))]
    {
        let loader_map = BTreeMap::new();
        registry = FunctionRegistry::new(loader_map);
    }

    // Create an ARC pointer to the dispatcher for thread-safe access
    let dispatcher_ptr = Arc::new(
        Dispatcher::init(domains, type_map, registry, resource_pool)
            .expect("Should be able to start dispatcher"),
    );

    let _guard = runtime.enter();

    // ready http endpoint
    let addr = SocketAddr::from(([0, 0, 0, 0], 8080));
    let make_svc = make_service_fn(move |_| {
        let new_dispatcher_ptr = dispatcher_ptr.clone();
        async move {
            Ok::<_, Infallible>(service_fn(move |req| {
                let service_dispatcher_ptr = new_dispatcher_ptr.clone();
                service(req, service_dispatcher_ptr, cold_num)
            }))
        }
    });
    let server = Server::bind(&addr).serve(make_svc);

    #[cfg(feature = "cheri")]
    println!("Hello, World (cheri)");
    #[cfg(feature = "mmu")]
    println!("Hello, World (mmu)");
    #[cfg(feature = "wasm")]
    println!("Hello, World (wasm)");
    #[cfg(feature = "wasmtime")]
    println!("Hello, World (wasmtime)");
    #[cfg(not(any(feature = "cheri", feature = "mmu", feature = "wasm", feature = "wasmtime")))]
    println!("Hello, World (native)");
    // Run this server for... forever!
    if let Err(e) = runtime.block_on(server) {
        error!("server error: {}", e);
    }
}<|MERGE_RESOLUTION|>--- conflicted
+++ resolved
@@ -25,11 +25,7 @@
 #[cfg(feature = "hyper_io")]
 use machine_interface::function_driver::system_driver::hyper::HyperDriver;
 
-<<<<<<< HEAD
 #[cfg(any(feature = "cheri", feature = "mmu", feature = "wasm", feature = "wasmtime"))]
-=======
-#[cfg(any(feature = "cheri", feature = "mmu", feature = "wasm"))]
->>>>>>> 5236681b
 use machine_interface::{
     function_driver::Driver,
     memory_domain::{Context, ContextTrait, MemoryDomain},
@@ -49,15 +45,12 @@
 #[cfg(feature = "wasm")]
 use machine_interface::{
     function_driver::compute_driver::wasm::WasmDriver, memory_domain::wasm::WasmMemoryDomain,
-<<<<<<< HEAD
 };
 
 #[cfg(feature = "wasmtime")]
 use machine_interface::{
     function_driver::compute_driver::wasmtime::WasmtimeDriver,
     memory_domain::wasmtime::WasmtimeMemoryDomain,
-=======
->>>>>>> 5236681b
 };
 
 #[cfg(not(any(feature = "cheri", feature = "mmu", feature = "wasm", feature = "wasmtime")))]
@@ -87,10 +80,6 @@
 const COMPOSITION_ID: u64 = 4;
 
 // can support 10000 RPS for 2 mins
-<<<<<<< HEAD
-const NUM_COLD: u64 = 0x100;
-=======
->>>>>>> 5236681b
 const MMM_COLD_ID_BASE: u64 = 0x1000000;
 const BUSY_COLD_ID_BASE: u64 = 0x2000000;
 const COMPOSITION_COLD_ID_BASE: u64 = 0x3000000;
@@ -104,10 +93,7 @@
     is_cold: bool,
     get_uri: String,
     post_uri: String,
-<<<<<<< HEAD
-=======
     max_cold: u64,
->>>>>>> 5236681b
 ) -> u64 {
     let domain = MallocMemoryDomain::init(vec![]).expect("Should be able to get malloc domain");
     let mut input_context = domain
@@ -154,11 +140,7 @@
     let function_id = if !is_cold {
         COMPOSITION_ID
     } else {
-<<<<<<< HEAD
-        COMPOSITION_COLD_ID_BASE + counter % NUM_COLD
-=======
         COMPOSITION_COLD_ID_BASE + counter % max_cold
->>>>>>> 5236681b
     };
     let result = dispatcher
         .queue_function(function_id, inputs, output_mapping, false)
@@ -235,11 +217,7 @@
     let function_id = if !is_cold {
         MMM_ID
     } else {
-<<<<<<< HEAD
-        MMM_COLD_ID_BASE + counter % NUM_COLD
-=======
         MMM_COLD_ID_BASE + counter % max_cold
->>>>>>> 5236681b
     };
     let result = dispatcher
         .queue_function(function_id, inputs, outputs, is_cold)
@@ -352,11 +330,7 @@
     let get_uri = uris[0].to_string();
     let post_uri = uris[1].to_string();
 
-<<<<<<< HEAD
-    let response_vec = run_chain(dispatcher, is_cold, get_uri, post_uri)
-=======
     let response_vec = run_chain(dispatcher, is_cold, get_uri, post_uri, max_cold)
->>>>>>> 5236681b
         .await
         .to_be_bytes()
         .to_vec();
@@ -428,21 +402,12 @@
     let uri = req.uri().path();
     // println!("Got request for {}", uri);
     match uri {
-<<<<<<< HEAD
-        "/cold/matmul" => serve_request(true, req, dispatcher).await,
-        "/hot/matmul" => serve_request(false, req, dispatcher).await,
-        "/cold/compute" => serve_chain(true, req, dispatcher).await,
-        "/hot/compute" => serve_chain(false, req, dispatcher).await,
-        "/cold/io" => serve_chain(true, req, dispatcher).await,
-        "/hot/io" => serve_chain(false, req, dispatcher).await,
-=======
         "/cold/matmul" => serve_request(true, req, dispatcher, max_cold).await,
         "/hot/matmul" => serve_request(false, req, dispatcher, max_cold).await,
         "/cold/compute" => serve_chain(true, req, dispatcher, max_cold).await,
         "/hot/compute" => serve_chain(false, req, dispatcher, max_cold).await,
         "/cold/io" => serve_chain(true, req, dispatcher, max_cold).await,
         "/hot/io" => serve_chain(false, req, dispatcher, max_cold).await,
->>>>>>> 5236681b
         "/native" => serve_native(req).await,
         "/stats" => serve_stats(req, dispatcher).await,
         _ => Ok::<_, Infallible>(Response::new(
@@ -470,17 +435,6 @@
     return output.stdout[0] == '0' as u8;
 }
 
-<<<<<<< HEAD
-fn add_cold_functions(
-    registry: &mut FunctionRegistry,
-    engine_id: EngineTypeId,
-    path: &PathBuf,
-    cold_id_base: u64,
-) -> PathBuf {
-    let tmp_dir = std::path::Path::new("/tmp").join(path.file_name().unwrap());
-    std::fs::create_dir_all(&tmp_dir).unwrap();
-    for i in 0..NUM_COLD {
-=======
 async fn add_cold_functions(
     registry: &FunctionRegistry,
     engine_id: EngineTypeId,
@@ -495,26 +449,15 @@
             input_sets: vec![(String::from(""), None)],
             output_sets: vec![String::from("")],
         };
->>>>>>> 5236681b
         let tmp_path = tmp_dir.join(i.to_string());
         if !tmp_path.exists() {
             std::fs::copy(path, &tmp_path).unwrap();
         }
-<<<<<<< HEAD
-        registry.add_local(
-            cold_id_base + i,
-            engine_id,
-            tmp_path.to_str().unwrap(),
-            vec![String::from("")],
-            vec![String::from("")],
-        );
-=======
         registry.insert_metadata(cold_id_base + i, metadata).await;
         registry
             .add_local(cold_id_base + i, engine_id, tmp_path.to_str().unwrap())
             .await
             .expect("Failed to add_local cold functions");
->>>>>>> 5236681b
     }
     return tmp_dir;
 }
@@ -588,17 +531,10 @@
     );
     let mut registry;
     // insert specific configuration
-<<<<<<< HEAD
     #[cfg(all(feature = "cheri", feature = "mmu", feature = "wasm", feature = "wasmtime"))]
-    std::compile_error!("Should only have one feature out of mmu or cheri or wasm or wasmtime");
-    #[cfg(all(
-        any(feature = "cheri", feature = "mmu", feature = "wasm", feature = "wasmtime"),
-=======
-    #[cfg(all(feature = "cheri", feature = "mmu", feature = "wasm"))]
     std::compile_error!("Should only have one feature out of mmu or cheri or wasm");
     #[cfg(all(
         any(feature = "cheri", feature = "mmu", feature = "wasm"),
->>>>>>> 5236681b
         feature = "hyper_io"
     ))]
     {
@@ -677,30 +613,6 @@
         drivers.insert(COMPUTE_ENGINE, driver);
         drivers.insert(SYS_ENGINE, system_driver);
         registry = FunctionRegistry::new(drivers);
-<<<<<<< HEAD
-        // add for mmm hot function
-        registry.add_local(
-            MMM_ID,
-            COMPUTE_ENGINE,
-            mmm_path.to_str().unwrap(),
-            vec![String::from("")],
-            vec![String::from("")],
-        );
-        // add for mmm cold functions
-        let mmm_cold_dir =
-            add_cold_functions(&mut registry, COMPUTE_ENGINE, &mmm_path, MMM_COLD_ID_BASE);
-        // add for busy hot functions
-        registry.add_local(
-            BUSY_ID,
-            COMPUTE_ENGINE,
-            busy_path.to_str().unwrap(),
-            vec![String::from("")],
-            vec![String::from("")],
-        );
-        // add for busy cold functions
-        let busy_cold_dir =
-            add_cold_functions(&mut registry, COMPUTE_ENGINE, &busy_path, BUSY_COLD_ID_BASE);
-=======
         let mmm_metadata = Metadata {
             input_sets: vec![(String::from(""), None)],
             output_sets: vec![String::from("")],
@@ -735,7 +647,6 @@
             BUSY_COLD_ID_BASE,
             cold_num,
         ));
->>>>>>> 5236681b
         // add http system function
         // first try only download and spin, TODO: add upload
         runtime.block_on(
@@ -786,12 +697,6 @@
         let composition_metadata = Metadata {
             input_sets,
             output_sets,
-<<<<<<< HEAD
-            output_set_map,
-        );
-        // add compositions using cold busy functions
-        for i in 0..NUM_COLD {
-=======
         };
         runtime.block_on(registry.insert_metadata(COMPOSITION_ID, composition_metadata));
         registry
@@ -799,54 +704,30 @@
             .expect("Failed to add composition");
         // add compositions using cold busy functions
         for i in 0..cold_num {
->>>>>>> 5236681b
             let composition = Composition {
                 dependencies: vec![
                     FunctionDependencies {
                         function: HTTP_ID,
-<<<<<<< HEAD
-                        input_set_ids: vec![Some(0), None, None],
-=======
                         input_set_ids: vec![Some((0, ShardingMode::All)), None, None],
->>>>>>> 5236681b
                         output_set_ids: vec![Some(1), Some(2), Some(3)],
                     },
                     FunctionDependencies {
                         function: BUSY_COLD_ID_BASE + i,
-<<<<<<< HEAD
-                        input_set_ids: vec![Some(3)],
-=======
                         input_set_ids: vec![Some((3, ShardingMode::All))],
->>>>>>> 5236681b
                         output_set_ids: vec![Some(4)],
                     },
                     FunctionDependencies {
                         function: HTTP_ID,
-<<<<<<< HEAD
-                        input_set_ids: vec![Some(5), None, Some(4)],
-=======
                         input_set_ids: vec![
                             Some((5, ShardingMode::All)),
                             None,
                             Some((4, ShardingMode::All)),
                         ],
->>>>>>> 5236681b
                         output_set_ids: vec![Some(6)],
                     },
                 ],
             };
             let output_set_map = BTreeMap::from([(4, 0), (6, 1)]);
-<<<<<<< HEAD
-            let input_sets = get_system_function_input_sets(SystemFunction::HTTP);
-            let output_sets = get_system_function_output_sets(SystemFunction::HTTP);
-            registry.add_composition(
-                COMPOSITION_COLD_ID_BASE + i,
-                composition,
-                input_sets,
-                output_sets,
-                output_set_map,
-            );
-=======
             let input_sets = get_system_function_input_sets(SystemFunction::HTTP)
                 .into_iter()
                 .map(|name| (name, None))
@@ -862,7 +743,6 @@
             registry
                 .add_composition(COMPOSITION_COLD_ID_BASE + i, composition, output_set_map)
                 .expect("Failed to add cold composition");
->>>>>>> 5236681b
         }
         // drop page caches to ensure cold functions are loaded from disk
         loop {
@@ -871,11 +751,7 @@
             std::thread::sleep(Duration::from_secs(10));
             // check if page caches are actually dropped
             let mut no_page_cache_for_all = true;
-<<<<<<< HEAD
-            for i in (0..NUM_COLD).step_by(1000) {
-=======
             for i in (0..cold_num).step_by(1000) {
->>>>>>> 5236681b
                 let mmm_cold_path = mmm_cold_dir.join(i.to_string());
                 let busy_cold_path = busy_cold_dir.join(i.to_string());
                 if !no_page_cache_for(mmm_cold_path) || !no_page_cache_for(busy_cold_path) {
@@ -889,11 +765,7 @@
         }
     }
     #[cfg(not(all(
-<<<<<<< HEAD
         any(feature = "cheri", feature = "mmu", feature = "wasm", feature = "wasmtime"),
-=======
-        any(feature = "cheri", feature = "mmu", feature = "wasm"),
->>>>>>> 5236681b
         feature = "hyper_io"
     )))]
     {
