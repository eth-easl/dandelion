use bytes::Buf;
use core_affinity::{self, CoreId};
use dispatcher::{
    composition::CompositionSet, dispatcher::Dispatcher, function_registry::Metadata,
    resource_pool::ResourcePool,
};
use futures::lock::Mutex;
use futures::stream::StreamExt;
use http::StatusCode;
use hyper::{
    service::{make_service_fn, service_fn},
    Body, Request, Response, Server,
};
use log::{error, info};
use machine_interface::{
<<<<<<< HEAD
    function_driver::ComputeResource,
    machine_config::EngineType,
    memory_domain::{malloc::MallocMemoryDomain, read_only::ReadOnlyContext},
=======
    function_driver::{
        system_driver::{get_system_function_input_sets, get_system_function_output_sets},
        ComputeResource, SystemFunction,
    },
    memory_domain::{mmap::MmapMemoryDomain, read_only::ReadOnlyContext},
};
use signal_hook::consts::signal::*;
use signal_hook_tokio::Signals;

#[cfg(feature = "hyper_io")]
use machine_interface::function_driver::system_driver::hyper::HyperDriver;

#[cfg(any(feature = "cheri", feature = "mmu", feature = "wasm"))]
use machine_interface::{
    function_driver::Driver,
>>>>>>> 406b7368
    memory_domain::{Context, ContextTrait, MemoryDomain},
    DataItem, DataSet, Position,
};
use serde::Deserialize;
use std::{
    collections::BTreeMap,
    convert::Infallible,
<<<<<<< HEAD
    io::Write,
=======
    io,
>>>>>>> 406b7368
    mem::size_of,
    net::SocketAddr,
    path::PathBuf,
    sync::{
        atomic::{AtomicU8, Ordering},
        Arc, Once,
    },
};
use tokio::runtime::Builder;

<<<<<<< HEAD
=======
const MMM_ID: u64 = 0;
const HTTP_ID: u64 = 2;
const BUSY_ID: u64 = 3;
const COMPOSITION_ID: u64 = 4;

// can support 10000 RPS for 2 mins
const MMM_COLD_ID_BASE: u64 = 0x1000000;
const BUSY_COLD_ID_BASE: u64 = 0x2000000;
const COMPOSITION_COLD_ID_BASE: u64 = 0x3000000;

// context size for functions
const DEFAULT_CONTEXT_SIZE: usize = 0x802_0000; // 128MiB
const SYSTEM_CONTEXT_SIZE: usize = 0x200_0000; // 32MiB

>>>>>>> 406b7368
static INIT_MATRIX: Once = Once::new();
static mut DUMMY_MATRIX: Vec<i64> = Vec::new();

// Handles graceful shutdown
async fn handle_signals(mut signals: Signals) -> io::Result<()> {
    while let Some(signal) = signals.next().await {
        match signal {
            SIGTERM | SIGINT | SIGQUIT => {
                return Ok(());
            }
            _ => unreachable!(),
        }
    }
    Ok(())
}

async fn run_chain(
    dispatcher: Arc<Dispatcher>,
    is_cold: bool,
    function_name: String,
    get_uri: String,
    post_uri: String,
) -> u64 {
<<<<<<< HEAD
    // TODO just have all the strings concatinated and create const context
    let domain = MallocMemoryDomain::init(machine_interface::memory_domain::MemoryResource::None)
        .expect("Should be able to get malloc domain");
=======
    let domain = MmapMemoryDomain::init(vec![]).expect("Should be able to get Mmap domain");
>>>>>>> 406b7368
    let mut input_context = domain
        .acquire_context(128)
        .expect("Should be able to get malloc context");
    let get_request = format!("GET {} HTTP/1.1", get_uri);
    let post_request = format!("PUT {} HTTP/1.1", post_uri);
    let get_request_offset = input_context
        .get_free_space_and_write_slice(get_request.as_bytes())
        .expect("Should be able to write") as usize;
    let post_request_offset = input_context
        .get_free_space_and_write_slice(post_request.as_bytes())
        .expect("Should be able to write") as usize;
    input_context.content.push(Some(DataSet {
        ident: String::from("request"),
        buffers: vec![DataItem {
            ident: String::from("request"),
            data: Position {
                offset: get_request_offset,
                size: get_request.len(),
            },
            key: 0,
        }],
    }));
    input_context.content.push(Some(DataSet {
        ident: String::from("request"),
        buffers: vec![DataItem {
            ident: String::from("request"),
            data: Position {
                offset: post_request_offset,
                size: post_request.len(),
            },
            key: 0,
        }],
    }));
    let input_arc = Arc::new(input_context);
    let inputs = vec![
        (0, CompositionSet::from((0, vec![input_arc.clone()]))),
        (5, CompositionSet::from((1, vec![input_arc]))),
    ];
    let output_mapping = vec![Some(0), Some(1)];

    let result = dispatcher
        .queue_function_by_name(function_name, inputs, output_mapping, is_cold)
        .await
        .expect("Should get response from chain");
    assert_eq!(2, result.len());
    // check http post response
    let post_composition_set = result
        .get(&1)
        .expect("Should have composition set for post response");
    assert_eq!(1, post_composition_set.context_list.len());
    let post_context = &post_composition_set.context_list[0].0;
    assert_eq!(3, post_context.content.len());
    let post_set = post_context.content[0]
        .as_ref()
        .expect("Should have status set");
    assert_eq!(1, post_set.buffers.len());
    let post_status_position = post_set.buffers[0].data;
    let mut post_vec = Vec::<u8>::new();
    post_vec.resize(post_status_position.size, 0);
    post_context
        .read(post_status_position.offset, post_vec.as_mut_slice())
        .expect("Should be able to read post response");
    assert_eq!("HTTP/1.1 200 OK".as_bytes(), post_vec.as_slice());

    // check iteration result
    let result_compositon_set = result.get(&0).expect("Should have set 0");
    assert_eq!(1, result_compositon_set.context_list.len());
    let result_context = &result_compositon_set.context_list[0].0;
    assert_eq!(1, result_context.content.len());
    let result_set = result_context.content[0]
        .as_ref()
        .expect("Should contain a return number");
    assert_eq!(1, result_set.buffers.len());
    let result_position = result_set.buffers[0].data;

    let mut result_vec = vec![0u8; result_position.size];
    result_context
        .read(result_position.offset, result_vec.as_mut_slice())
        .expect("Should be able to read result");
    let checksum = u64::from_ne_bytes(result_vec[0..8].try_into().unwrap());

    return checksum;
}

async fn run_mat_func(
    dispatcher: Arc<Dispatcher>,
    is_cold: bool,
    rows: usize,
    cols: usize,
    function_name: String,
) -> i64 {
    let mat_size: usize = rows * cols;

    // Initialize matrix if necessary
    unsafe {
        INIT_MATRIX.call_once(|| {
            // TODO: add cols
            DUMMY_MATRIX.push(rows as i64);
            for i in 0..mat_size {
                DUMMY_MATRIX.push(i as i64 + 1)
            }
        });
    }

    let input_context = unsafe { add_matmul_inputs(&mut DUMMY_MATRIX) };

    let inputs = vec![(
        0,
        CompositionSet::from((0, vec![(Arc::new(input_context))])),
    )];
    let outputs = vec![Some(0)];
    println!("function name: {}", function_name);
    let result: Result<BTreeMap<usize, CompositionSet>, dandelion_commons::DandelionError> =
        dispatcher
            .queue_function_by_name(function_name, inputs, outputs, is_cold)
            .await;

    let result_context = result
        .expect("should get result from function")
        .remove(&0)
        .expect("should have composition set 0");

    return get_checksum(result_context);
}

// Add the matrix multiplication inputs to the given context
fn add_matmul_inputs(matrix: &'static mut Vec<i64>) -> Context {
    // Allocate a new set entry
    let matrix_size = matrix.len() * size_of::<i64>();
    let mut context = ReadOnlyContext::new_static(matrix);
    context.content.resize_with(1, || None);
    let _ = context.occupy_space(0, matrix_size);

    if let Some(set) = &mut context.content[0] {
        set.buffers.push(DataItem {
            ident: String::from(""),
            data: Position {
                offset: 0,
                size: matrix_size,
            },
            key: 0,
        });
    } else {
        context.content[0] = Some(DataSet {
            ident: "".to_string(),
            buffers: vec![DataItem {
                ident: "".to_string(),
                data: Position {
                    offset: 0,
                    size: matrix_size,
                },
                key: 0,
            }],
        });
    }
    return context;
}

// Given a result context, return the last element of the resulting matrix
fn get_checksum(composition_set: CompositionSet) -> i64 {
    // Determine offset of last matrix element
    assert_eq!(1, composition_set.context_list.len());
    let context = &composition_set.context_list[0].0;
    let output_dataset = context.content[0].as_ref().expect("Should contain matrix");
    let output_item = output_dataset
        .buffers
        .iter()
        .find(|buffer| buffer.key == 0)
        .expect("should find a buffer with the correct key")
        .data;
    let checksum_offset = output_item.offset + output_item.size - 8;

    // Read out the checksum
    let mut read_buffer: Vec<i64> = vec![0; 1];
    context
        .read(checksum_offset, &mut read_buffer)
        .expect("Context should contain matrix");

    return read_buffer[0];
}

#[derive(Deserialize)]
struct MatrixRequest {
    name: String,
    rows: u64,
    cols: u64,
}

async fn serve_request(
    is_cold: bool,
    req: Request<Body>,
    dispatcher: Arc<Dispatcher>,
) -> Result<Response<Body>, Infallible> {
    // Try to parse the request
    let request_buf = hyper::body::to_bytes(req.into_body())
        .await
        .expect("Could not read request body");
    let request_map: MatrixRequest =
        bson::from_slice(&request_buf).expect("Should be able to deserialize matrix request");

    let response_vec: Vec<u8> = run_mat_func(
        dispatcher,
        is_cold,
        request_map.rows as usize,
        request_map.cols as usize,
        request_map.name,
    )
    .await
    .to_be_bytes()
    .to_vec();
    let response = Ok::<_, Infallible>(Response::new(response_vec.into()));
    return response;
}

#[derive(Deserialize)]
struct ChainRequest {
    name: String,
    get_uri: String,
    post_uri: String,
}

async fn serve_chain(
    is_cold: bool,
    req: Request<Body>,
    dispatcher: Arc<Dispatcher>,
) -> Result<Response<Body>, Infallible> {
    let request_buf = hyper::body::to_bytes(req.into_body())
        .await
        .expect("Should be able to parse body");
    let request_map: ChainRequest =
        bson::from_slice(&request_buf).expect("Should be able to deserialize matrix request");

    let response_vec = run_chain(
        dispatcher,
        is_cold,
        request_map.name,
        request_map.get_uri,
        request_map.post_uri,
    )
    .await
    .to_be_bytes()
    .to_vec();
    let response = Ok::<_, Infallible>(Response::new(response_vec.into()));
    return response;
}

async fn serve_native(_req: Request<Body>) -> Result<Response<Body>, Infallible> {
    // Try to parse the request
    let mut request_buf = hyper::body::to_bytes(_req.into_body())
        .await
        .expect("Could not read request body");

    if request_buf.len() != 16 {
        let mut bad_request = Response::new(Body::empty());
        *bad_request.status_mut() = StatusCode::BAD_REQUEST;
        return Ok::<_, Infallible>(bad_request);
    }

    let rows = request_buf.get_i64() as usize;
    let cols = request_buf.get_i64() as usize;

    let mat_size: usize = rows * cols;

    // Initialize matrix if necessary
    unsafe {
        INIT_MATRIX.call_once(|| {
            for i in 0..mat_size {
                DUMMY_MATRIX.push(i as i64 + 1)
            }
        });
    }

    let mut out_mat: Vec<i64> = vec![0; mat_size];
    for i in 0..rows {
        for j in 0..rows {
            for k in 0..cols {
                unsafe {
                    out_mat[i * rows + j] +=
                        DUMMY_MATRIX[i * cols + k] * DUMMY_MATRIX[j * cols + k];
                }
            }
        }
    }

    let checksum = out_mat[rows * cols - 1];

    Ok::<_, Infallible>(Response::new(checksum.to_be_bytes().to_vec().into()))
}

#[derive(Debug, Deserialize)]
struct RegisterFunction {
    name: String,
    context_size: u64,
    engine_type: String,
    binary: Vec<u8>,
}

async fn register_function(
    req: Request<Body>,
    dispatcher: Arc<Dispatcher>,
) -> Result<Response<Body>, Infallible> {
    let bytes = hyper::body::to_bytes(req.into_body())
        .await
        .expect("Failed to extract body from function registration");
    // find first line end character
    let request_map: RegisterFunction =
        bson::from_slice(&bytes).expect("Should be able to deserialize request");
    // write function to file
    std::fs::create_dir_all("/tmp/dandelion_functions").unwrap();
    let mut path_buff = PathBuf::from("/tmp/dandelion_functions");
    path_buff.push(request_map.name.clone());
    let mut function_file = std::fs::File::create(path_buff.clone())
        .expect("Failed to create file for registering function");
    function_file
        .write_all(&request_map.binary)
        .expect("Failed to write file with content for registering");
    let engine_type = match request_map.engine_type.as_str() {
        #[cfg(feature = "wasm")]
        "RWasm" => EngineType::RWasm,
        #[cfg(feature = "mmu")]
        "Process" => EngineType::Process,
        #[cfg(feature = "cheri")]
        "Cheri" => EngineType::Cheri,
        _ => panic!("Unkown error type string"),
    };
    dispatcher
        .insert_func(
            request_map.name,
            engine_type,
            request_map.context_size as usize,
            path_buff.to_str().unwrap(),
            Metadata {
                input_sets: Arc::new(vec![(String::from(""), None)]),
                output_sets: Arc::new(vec![String::from("")]),
            },
        )
        .await
        .expect("Should be able to insert function");
    return Ok::<_, Infallible>(Response::new("Function registered".into()));
}

#[derive(Debug, Deserialize)]
struct RegisterChain {
    composition: String,
}

async fn register_composition(
    req: Request<Body>,
    dispatcher: Arc<Dispatcher>,
) -> Result<Response<Body>, Infallible> {
    let bytes = hyper::body::to_bytes(req.into_body())
        .await
        .expect("Failed to extract body from function registration");
    // find first line end character
    let request_map: RegisterChain =
        bson::from_slice(&bytes).expect("Should be able to deserialize request");
    // write function to file
    dispatcher
        .insert_compositions(request_map.composition)
        .await
        .expect("Should be able to insert function");
    return Ok::<_, Infallible>(Response::new("Function registered".into()));
}
async fn serve_stats(
    _req: Request<Body>,
    dispatcher: Arc<Dispatcher>,
) -> Result<Response<Body>, Infallible> {
    let archive_guard = match dispatcher.archive.lock() {
        Ok(guard) => guard,
        Err(_) => {
            return Ok::<_, Infallible>(Response::new("Could not lock archive for stats".into()))
        }
    };
    return Ok::<_, Infallible>(Response::new(archive_guard.get_summary().into()));
}

async fn service(
    req: Request<Body>,
    dispatcher: Arc<Dispatcher>,
) -> Result<Response<Body>, Infallible> {
    let uri = req.uri().path();
    match uri {
        "/register/function" => register_function(req, dispatcher).await,
        "/register/composition" => register_composition(req, dispatcher).await,
        "/cold/matmul" => serve_request(true, req, dispatcher).await,
        "/hot/matmul" => serve_request(false, req, dispatcher).await,
        "/cold/compute" => serve_chain(true, req, dispatcher).await,
        "/hot/compute" => serve_chain(false, req, dispatcher).await,
        "/cold/io" => serve_chain(true, req, dispatcher).await,
        "/hot/io" => serve_chain(false, req, dispatcher).await,
        "/native" => serve_native(req).await,
        "/stats" => serve_stats(req, dispatcher).await,
        _ => Ok::<_, Infallible>(Response::new(
            // format!("Hello, World! You asked for: {}\n", uri).into(),
            format!("Hello, Wor\n").into(),
        )),
    }
}

fn main() -> () {
    env_logger::init();

    // find available resources
    let num_cores = u8::try_from(core_affinity::get_core_ids().unwrap().len()).unwrap();
    // TODO: This calculation makes sense only for running matmul-128x128 workload on MMU engines
    let num_dispatcher_cores = std::env::var("NUM_DISP_CORES")
        .map_or_else(|_e| (num_cores + 13) / 14, |n| n.parse::<u8>().unwrap());
    assert!(
        num_dispatcher_cores > 0 && num_dispatcher_cores < num_cores,
        "invalid dispatcher core number: {}",
        num_dispatcher_cores
    );
    // make multithreaded front end that only uses core 0
    // set up tokio runtime, need io in any case
    let mut runtime_builder = Builder::new_multi_thread();
    runtime_builder.enable_io();
    runtime_builder.worker_threads(num_dispatcher_cores.into());
    runtime_builder.on_thread_start(|| {
        static ATOMIC_ID: AtomicU8 = AtomicU8::new(0);
        let core_id = ATOMIC_ID.fetch_add(1, Ordering::SeqCst);
        if !core_affinity::set_for_current(CoreId { id: core_id.into() }) {
            return;
        }
        info!("Dispatcher running on core {}", core_id);
    });
    let runtime = runtime_builder.build().unwrap();

    // set up dispatcher configuration basics
    let mut pool_map = BTreeMap::new();

    // insert engines for the currentyl selected compute engine type
    // todo add function to machine config to detect resources and auto generate this
    #[cfg(feature = "wasm")]
    let engine_type = EngineType::RWasm;
    #[cfg(feature = "mmu")]
    let engine_type = EngineType::Process;
    #[cfg(feature = "cheri")]
    let engine_type = EngineType::Cheri;
    #[cfg(any(feature = "cheri", feature = "wasm", feature = "mmu"))]
    pool_map.insert(
        engine_type,
        (num_dispatcher_cores..num_cores)
            .map(|code_id| ComputeResource::CPU(code_id))
            .collect(),
    );
    #[cfg(hyper_io)]
    pool_map.insert(
        EngineType::Hyper,
        (0..num_dispatcher_cores)
            .map(|core_id| ComputeResource::CPU(core_id))
            .collect(),
    );
    let resource_pool = ResourcePool {
        engine_pool: Mutex::new(pool_map),
    };
<<<<<<< HEAD
=======
    domains.insert(
        SYS_CONTEXT,
        MmapMemoryDomain::init(Vec::new())
            .expect("Should be able to initialize Mmap memory domain"),
    );
    let mut registry;
    // insert specific configuration
    #[cfg(all(feature = "cheri", feature = "mmu", feature = "wasm"))]
    std::compile_error!("Should only have one feature out of mmu or cheri or wasm");
    #[cfg(all(
        any(feature = "cheri", feature = "mmu", feature = "wasm"),
        feature = "hyper_io"
    ))]
    {
        let mut drivers = BTreeMap::new();
        let mut mmm_path = PathBuf::from(env!("CARGO_MANIFEST_DIR"));
        let mut busy_path = PathBuf::from(env!("CARGO_MANIFEST_DIR"));
        let driver;
        #[cfg(feature = "cheri")]
        {
            domains.insert(
                COMPUTE_DOMAIN,
                CheriMemoryDomain::init(Vec::new()).expect("Should be able to initialize domain"),
            );
            driver = Box::new(CheriDriver {}) as Box<dyn Driver>;
            mmm_path.push("../machine_interface/tests/data/test_elf_cheri_matmul");
            busy_path.push("../machine_interface/tests/data/test_elf_cheri_busy");
        }
        #[cfg(feature = "mmu")]
        {
            domains.insert(
                COMPUTE_DOMAIN,
                MmuMemoryDomain::init(Vec::new()).expect("Should be able to initialize domain"),
            );
            driver = Box::new(MmuDriver {}) as Box<dyn Driver>;
            mmm_path.push(format!(
                "../machine_interface/tests/data/test_elf_mmu_{}_matmul",
                std::env::consts::ARCH
            ));
            busy_path.push(format!(
                "../machine_interface/tests/data/test_elf_mmu_{}_busy",
                std::env::consts::ARCH
            ));
        }
        #[cfg(feature = "wasm")]
        {
            domains.insert(
                COMPUTE_DOMAIN,
                WasmMemoryDomain::init(Vec::new()).expect("Should be able to initialize domain"),
            );
            driver = Box::new(WasmDriver {}) as Box<dyn Driver>;
            mmm_path.push(format!(
                "../machine_interface/tests/data/test_sysld_wasm_{}_matmul",
                std::env::consts::ARCH
            ));
            busy_path.push(format!(
                "../machine_interface/tests/data/test_sysld_wasm_{}_busy",
                std::env::consts::ARCH
            ));
        }
        let system_driver = Box::new(HyperDriver {});
        drivers.insert(COMPUTE_ENGINE, driver);
        drivers.insert(SYS_ENGINE, system_driver);
        registry = FunctionRegistry::new(drivers);
        let mmm_metadata = Metadata {
            input_sets: Arc::new(vec![(String::from(""), None)]),
            output_sets: Arc::new(vec![String::from("")]),
        };
        runtime.block_on(registry.insert_metadata(MMM_ID, mmm_metadata));
        // add for mmm hot function
        runtime
            .block_on(registry.add_local(
                MMM_ID,
                COMPUTE_ENGINE,
                DEFAULT_CONTEXT_SIZE,
                mmm_path.to_str().unwrap(),
            ))
            .expect("Failed to add_local for mmm hot function");
        // add for mmm cold functions
        // let mmm_cold_dir = runtime.block_on(add_cold_functions(
        //     &registry,
        //     COMPUTE_ENGINE,
        //     DEFAULT_CONTEXT_SIZE,
        //     &mmm_path,
        //     MMM_COLD_ID_BASE,
        //     cold_num,
        // ));
        // add for busy hot functions
        let busy_metadata = Metadata {
            input_sets: Arc::new(vec![(String::from(""), None)]),
            output_sets: Arc::new(vec![String::from("")]),
        };
        runtime.block_on(registry.insert_metadata(BUSY_ID, busy_metadata));
        runtime
            .block_on(registry.add_local(
                BUSY_ID,
                COMPUTE_ENGINE,
                DEFAULT_CONTEXT_SIZE,
                busy_path.to_str().unwrap(),
            ))
            .expect("Failed to add_local busy function");
        // add for busy cold functions
        // let busy_cold_dir = runtime.block_on(add_cold_functions(
        //     &registry,
        //     COMPUTE_ENGINE,
        //     DEFAULT_CONTEXT_SIZE,
        //     &busy_path,
        //     BUSY_COLD_ID_BASE,
        //     cold_num,
        // ));
        // add http system function
        // first try only download and spin, TODO: add upload
        runtime.block_on(
            registry.insert_metadata(
                HTTP_ID,
                Metadata {
                    input_sets: Arc::new(
                        get_system_function_input_sets(SystemFunction::HTTP)
                            .into_iter()
                            .map(|name| (name, None))
                            .collect(),
                    ),
                    output_sets: Arc::new(get_system_function_output_sets(SystemFunction::HTTP)),
                },
            ),
        );
        registry
            .add_system(HTTP_ID, SYS_ENGINE, SYSTEM_CONTEXT_SIZE)
            .expect("Should be able to add system function");
        // add composition using hot busy function
        let composition = Composition {
            dependencies: vec![
                FunctionDependencies {
                    function: HTTP_ID,
                    input_set_ids: vec![Some((0, ShardingMode::All)), None, None],
                    output_set_ids: vec![Some(1), Some(2), Some(3)],
                },
                FunctionDependencies {
                    function: BUSY_ID,
                    input_set_ids: vec![Some((3, ShardingMode::All))],
                    output_set_ids: vec![Some(4)],
                },
                FunctionDependencies {
                    function: HTTP_ID,
                    input_set_ids: vec![
                        Some((5, ShardingMode::All)),
                        None,
                        Some((4, ShardingMode::All)),
                    ],
                    output_set_ids: vec![Some(6)],
                },
            ],
        };
        let output_set_map = BTreeMap::from([(4, 0), (6, 1)]);
        let input_sets = Arc::new(
            get_system_function_input_sets(SystemFunction::HTTP)
                .into_iter()
                .map(|name| (name, None))
                .collect(),
        );
        let output_sets = Arc::new(get_system_function_output_sets(SystemFunction::HTTP));
        let composition_metadata = Metadata {
            input_sets,
            output_sets,
        };
        runtime.block_on(registry.insert_metadata(COMPOSITION_ID, composition_metadata));
        registry
            .add_composition(COMPOSITION_ID, composition, output_set_map)
            .expect("Failed to add composition");
        // add compositions using cold busy functions
        // for i in 0..cold_num {
        //     let composition = Composition {
        //         dependencies: vec![
        //             FunctionDependencies {
        //                 function: HTTP_ID,
        //                 input_set_ids: vec![Some((0, ShardingMode::All)), None, None],
        //                 output_set_ids: vec![Some(1), Some(2), Some(3)],
        //             },
        //             FunctionDependencies {
        //                 function: BUSY_COLD_ID_BASE + i,
        //                 input_set_ids: vec![Some((3, ShardingMode::All))],
        //                 output_set_ids: vec![Some(4)],
        //             },
        //             FunctionDependencies {
        //                 function: HTTP_ID,
        //                 input_set_ids: vec![
        //                     Some((5, ShardingMode::All)),
        //                     None,
        //                     Some((4, ShardingMode::All)),
        //                 ],
        //                 output_set_ids: vec![Some(6)],
        //             },
        //         ],
        //     };
        //     let output_set_map = BTreeMap::from([(4, 0), (6, 1)]);
        //     let input_sets = get_system_function_input_sets(SystemFunction::HTTP)
        //         .into_iter()
        //         .map(|name| (name, None))
        //         .collect();
        //     let output_sets = get_system_function_output_sets(SystemFunction::HTTP);
        //     let cold_comp_metadata = Metadata {
        //         input_sets,
        //         output_sets,
        //     };
        //     runtime.block_on(
        //         registry.insert_metadata(COMPOSITION_COLD_ID_BASE + i, cold_comp_metadata),
        //     );
        //     registry
        //         .add_composition(COMPOSITION_COLD_ID_BASE + i, composition, output_set_map)
        //         .expect("Failed to add cold composition");
        // }
        // drop page caches to ensure cold functions are loaded from disk
        // loop {
        //     info!("Waiting for page cache to be clean");
        //     drop_page_caches();
        //     std::thread::sleep(Duration::from_secs(10));
        //     // check if page caches are actually dropped
        //     let mut no_page_cache_for_all = true;
        //     for i in (0..cold_num).step_by(1000) {
        //         let mmm_cold_path = mmm_cold_dir.join(i.to_string());
        //         let busy_cold_path = busy_cold_dir.join(i.to_string());
        //         if !no_page_cache_for(mmm_cold_path) || !no_page_cache_for(busy_cold_path) {
        //             no_page_cache_for_all = false;
        //             break;
        //         }
        //     }
        //     if no_page_cache_for_all {
        //         break;
        //     }
        // }
    }
    #[cfg(not(all(
        any(feature = "cheri", feature = "mmu", feature = "wasm"),
        feature = "hyper_io"
    )))]
    {
        let loader_map = BTreeMap::new();
        registry = FunctionRegistry::new(loader_map);
    }
>>>>>>> 406b7368

    // Create an ARC pointer to the dispatcher for thread-safe access
    let dispatcher_ptr =
        Arc::new(Dispatcher::init(resource_pool).expect("Should be able to start dispatcher"));

    let _guard = runtime.enter();

    // ready http endpoint
    let addr = SocketAddr::from(([0, 0, 0, 0], 8080));
    let make_svc = make_service_fn(move |_| {
        let new_dispatcher_ptr = dispatcher_ptr.clone();
        async move {
            Ok::<_, Infallible>(service_fn(move |req| {
                let service_dispatcher_ptr = new_dispatcher_ptr.clone();
                service(req, service_dispatcher_ptr)
            }))
        }
    });
    let server = Server::bind(&addr).serve(make_svc);

    let signals = Signals::new(&[SIGTERM, SIGINT, SIGQUIT]).unwrap();
    let graceful =
        server.with_graceful_shutdown(async move { handle_signals(signals).await.unwrap() });

    #[cfg(feature = "cheri")]
    println!("Hello, World (cheri)");
    #[cfg(feature = "mmu")]
    println!("Hello, World (mmu)");
    #[cfg(feature = "wasm")]
    println!("Hello, World (wasm)");
    #[cfg(not(any(feature = "cheri", feature = "mmu", feature = "wasm")))]
    println!("Hello, World (native)");
    // Run this server for... forever... unless I receive a signal!
    if let Err(e) = runtime.block_on(graceful) {
        error!("server error: {}", e);
    }
}<|MERGE_RESOLUTION|>--- conflicted
+++ resolved
@@ -11,41 +11,24 @@
     service::{make_service_fn, service_fn},
     Body, Request, Response, Server,
 };
+
 use log::{error, info};
 use machine_interface::{
-<<<<<<< HEAD
     function_driver::ComputeResource,
     machine_config::EngineType,
-    memory_domain::{malloc::MallocMemoryDomain, read_only::ReadOnlyContext},
-=======
-    function_driver::{
-        system_driver::{get_system_function_input_sets, get_system_function_output_sets},
-        ComputeResource, SystemFunction,
+    memory_domain::{
+        mmap::MmapMemoryDomain, read_only::ReadOnlyContext, Context, ContextTrait, MemoryDomain,
     },
-    memory_domain::{mmap::MmapMemoryDomain, read_only::ReadOnlyContext},
+    DataItem, DataSet, Position,
 };
 use signal_hook::consts::signal::*;
 use signal_hook_tokio::Signals;
 
-#[cfg(feature = "hyper_io")]
-use machine_interface::function_driver::system_driver::hyper::HyperDriver;
-
-#[cfg(any(feature = "cheri", feature = "mmu", feature = "wasm"))]
-use machine_interface::{
-    function_driver::Driver,
->>>>>>> 406b7368
-    memory_domain::{Context, ContextTrait, MemoryDomain},
-    DataItem, DataSet, Position,
-};
 use serde::Deserialize;
 use std::{
     collections::BTreeMap,
     convert::Infallible,
-<<<<<<< HEAD
-    io::Write,
-=======
-    io,
->>>>>>> 406b7368
+    io::{self, Write},
     mem::size_of,
     net::SocketAddr,
     path::PathBuf,
@@ -56,25 +39,9 @@
 };
 use tokio::runtime::Builder;
 
-<<<<<<< HEAD
-=======
-const MMM_ID: u64 = 0;
-const HTTP_ID: u64 = 2;
-const BUSY_ID: u64 = 3;
-const COMPOSITION_ID: u64 = 4;
-
-// can support 10000 RPS for 2 mins
-const MMM_COLD_ID_BASE: u64 = 0x1000000;
-const BUSY_COLD_ID_BASE: u64 = 0x2000000;
-const COMPOSITION_COLD_ID_BASE: u64 = 0x3000000;
-
-// context size for functions
-const DEFAULT_CONTEXT_SIZE: usize = 0x802_0000; // 128MiB
-const SYSTEM_CONTEXT_SIZE: usize = 0x200_0000; // 32MiB
-
->>>>>>> 406b7368
 static INIT_MATRIX: Once = Once::new();
 static mut DUMMY_MATRIX: Vec<i64> = Vec::new();
+const FUNCTION_FOLDER_PATH: &str = "/tmp/dandelion_server";
 
 // Handles graceful shutdown
 async fn handle_signals(mut signals: Signals) -> io::Result<()> {
@@ -96,13 +63,9 @@
     get_uri: String,
     post_uri: String,
 ) -> u64 {
-<<<<<<< HEAD
     // TODO just have all the strings concatinated and create const context
-    let domain = MallocMemoryDomain::init(machine_interface::memory_domain::MemoryResource::None)
-        .expect("Should be able to get malloc domain");
-=======
-    let domain = MmapMemoryDomain::init(vec![]).expect("Should be able to get Mmap domain");
->>>>>>> 406b7368
+    let domain = MmapMemoryDomain::init(machine_interface::memory_domain::MemoryResource::None)
+        .expect("Should be able to get Mmap domain");
     let mut input_context = domain
         .acquire_context(128)
         .expect("Should be able to get malloc context");
@@ -214,7 +177,6 @@
         CompositionSet::from((0, vec![(Arc::new(input_context))])),
     )];
     let outputs = vec![Some(0)];
-    println!("function name: {}", function_name);
     let result: Result<BTreeMap<usize, CompositionSet>, dandelion_commons::DandelionError> =
         dispatcher
             .queue_function_by_name(function_name, inputs, outputs, is_cold)
@@ -411,8 +373,8 @@
     let request_map: RegisterFunction =
         bson::from_slice(&bytes).expect("Should be able to deserialize request");
     // write function to file
-    std::fs::create_dir_all("/tmp/dandelion_functions").unwrap();
-    let mut path_buff = PathBuf::from("/tmp/dandelion_functions");
+    std::fs::create_dir_all(FUNCTION_FOLDER_PATH).unwrap();
+    let mut path_buff = PathBuf::from(FUNCTION_FOLDER_PATH);
     path_buff.push(request_map.name.clone());
     let mut function_file = std::fs::File::create(path_buff.clone())
         .expect("Failed to create file for registering function");
@@ -558,248 +520,6 @@
     let resource_pool = ResourcePool {
         engine_pool: Mutex::new(pool_map),
     };
-<<<<<<< HEAD
-=======
-    domains.insert(
-        SYS_CONTEXT,
-        MmapMemoryDomain::init(Vec::new())
-            .expect("Should be able to initialize Mmap memory domain"),
-    );
-    let mut registry;
-    // insert specific configuration
-    #[cfg(all(feature = "cheri", feature = "mmu", feature = "wasm"))]
-    std::compile_error!("Should only have one feature out of mmu or cheri or wasm");
-    #[cfg(all(
-        any(feature = "cheri", feature = "mmu", feature = "wasm"),
-        feature = "hyper_io"
-    ))]
-    {
-        let mut drivers = BTreeMap::new();
-        let mut mmm_path = PathBuf::from(env!("CARGO_MANIFEST_DIR"));
-        let mut busy_path = PathBuf::from(env!("CARGO_MANIFEST_DIR"));
-        let driver;
-        #[cfg(feature = "cheri")]
-        {
-            domains.insert(
-                COMPUTE_DOMAIN,
-                CheriMemoryDomain::init(Vec::new()).expect("Should be able to initialize domain"),
-            );
-            driver = Box::new(CheriDriver {}) as Box<dyn Driver>;
-            mmm_path.push("../machine_interface/tests/data/test_elf_cheri_matmul");
-            busy_path.push("../machine_interface/tests/data/test_elf_cheri_busy");
-        }
-        #[cfg(feature = "mmu")]
-        {
-            domains.insert(
-                COMPUTE_DOMAIN,
-                MmuMemoryDomain::init(Vec::new()).expect("Should be able to initialize domain"),
-            );
-            driver = Box::new(MmuDriver {}) as Box<dyn Driver>;
-            mmm_path.push(format!(
-                "../machine_interface/tests/data/test_elf_mmu_{}_matmul",
-                std::env::consts::ARCH
-            ));
-            busy_path.push(format!(
-                "../machine_interface/tests/data/test_elf_mmu_{}_busy",
-                std::env::consts::ARCH
-            ));
-        }
-        #[cfg(feature = "wasm")]
-        {
-            domains.insert(
-                COMPUTE_DOMAIN,
-                WasmMemoryDomain::init(Vec::new()).expect("Should be able to initialize domain"),
-            );
-            driver = Box::new(WasmDriver {}) as Box<dyn Driver>;
-            mmm_path.push(format!(
-                "../machine_interface/tests/data/test_sysld_wasm_{}_matmul",
-                std::env::consts::ARCH
-            ));
-            busy_path.push(format!(
-                "../machine_interface/tests/data/test_sysld_wasm_{}_busy",
-                std::env::consts::ARCH
-            ));
-        }
-        let system_driver = Box::new(HyperDriver {});
-        drivers.insert(COMPUTE_ENGINE, driver);
-        drivers.insert(SYS_ENGINE, system_driver);
-        registry = FunctionRegistry::new(drivers);
-        let mmm_metadata = Metadata {
-            input_sets: Arc::new(vec![(String::from(""), None)]),
-            output_sets: Arc::new(vec![String::from("")]),
-        };
-        runtime.block_on(registry.insert_metadata(MMM_ID, mmm_metadata));
-        // add for mmm hot function
-        runtime
-            .block_on(registry.add_local(
-                MMM_ID,
-                COMPUTE_ENGINE,
-                DEFAULT_CONTEXT_SIZE,
-                mmm_path.to_str().unwrap(),
-            ))
-            .expect("Failed to add_local for mmm hot function");
-        // add for mmm cold functions
-        // let mmm_cold_dir = runtime.block_on(add_cold_functions(
-        //     &registry,
-        //     COMPUTE_ENGINE,
-        //     DEFAULT_CONTEXT_SIZE,
-        //     &mmm_path,
-        //     MMM_COLD_ID_BASE,
-        //     cold_num,
-        // ));
-        // add for busy hot functions
-        let busy_metadata = Metadata {
-            input_sets: Arc::new(vec![(String::from(""), None)]),
-            output_sets: Arc::new(vec![String::from("")]),
-        };
-        runtime.block_on(registry.insert_metadata(BUSY_ID, busy_metadata));
-        runtime
-            .block_on(registry.add_local(
-                BUSY_ID,
-                COMPUTE_ENGINE,
-                DEFAULT_CONTEXT_SIZE,
-                busy_path.to_str().unwrap(),
-            ))
-            .expect("Failed to add_local busy function");
-        // add for busy cold functions
-        // let busy_cold_dir = runtime.block_on(add_cold_functions(
-        //     &registry,
-        //     COMPUTE_ENGINE,
-        //     DEFAULT_CONTEXT_SIZE,
-        //     &busy_path,
-        //     BUSY_COLD_ID_BASE,
-        //     cold_num,
-        // ));
-        // add http system function
-        // first try only download and spin, TODO: add upload
-        runtime.block_on(
-            registry.insert_metadata(
-                HTTP_ID,
-                Metadata {
-                    input_sets: Arc::new(
-                        get_system_function_input_sets(SystemFunction::HTTP)
-                            .into_iter()
-                            .map(|name| (name, None))
-                            .collect(),
-                    ),
-                    output_sets: Arc::new(get_system_function_output_sets(SystemFunction::HTTP)),
-                },
-            ),
-        );
-        registry
-            .add_system(HTTP_ID, SYS_ENGINE, SYSTEM_CONTEXT_SIZE)
-            .expect("Should be able to add system function");
-        // add composition using hot busy function
-        let composition = Composition {
-            dependencies: vec![
-                FunctionDependencies {
-                    function: HTTP_ID,
-                    input_set_ids: vec![Some((0, ShardingMode::All)), None, None],
-                    output_set_ids: vec![Some(1), Some(2), Some(3)],
-                },
-                FunctionDependencies {
-                    function: BUSY_ID,
-                    input_set_ids: vec![Some((3, ShardingMode::All))],
-                    output_set_ids: vec![Some(4)],
-                },
-                FunctionDependencies {
-                    function: HTTP_ID,
-                    input_set_ids: vec![
-                        Some((5, ShardingMode::All)),
-                        None,
-                        Some((4, ShardingMode::All)),
-                    ],
-                    output_set_ids: vec![Some(6)],
-                },
-            ],
-        };
-        let output_set_map = BTreeMap::from([(4, 0), (6, 1)]);
-        let input_sets = Arc::new(
-            get_system_function_input_sets(SystemFunction::HTTP)
-                .into_iter()
-                .map(|name| (name, None))
-                .collect(),
-        );
-        let output_sets = Arc::new(get_system_function_output_sets(SystemFunction::HTTP));
-        let composition_metadata = Metadata {
-            input_sets,
-            output_sets,
-        };
-        runtime.block_on(registry.insert_metadata(COMPOSITION_ID, composition_metadata));
-        registry
-            .add_composition(COMPOSITION_ID, composition, output_set_map)
-            .expect("Failed to add composition");
-        // add compositions using cold busy functions
-        // for i in 0..cold_num {
-        //     let composition = Composition {
-        //         dependencies: vec![
-        //             FunctionDependencies {
-        //                 function: HTTP_ID,
-        //                 input_set_ids: vec![Some((0, ShardingMode::All)), None, None],
-        //                 output_set_ids: vec![Some(1), Some(2), Some(3)],
-        //             },
-        //             FunctionDependencies {
-        //                 function: BUSY_COLD_ID_BASE + i,
-        //                 input_set_ids: vec![Some((3, ShardingMode::All))],
-        //                 output_set_ids: vec![Some(4)],
-        //             },
-        //             FunctionDependencies {
-        //                 function: HTTP_ID,
-        //                 input_set_ids: vec![
-        //                     Some((5, ShardingMode::All)),
-        //                     None,
-        //                     Some((4, ShardingMode::All)),
-        //                 ],
-        //                 output_set_ids: vec![Some(6)],
-        //             },
-        //         ],
-        //     };
-        //     let output_set_map = BTreeMap::from([(4, 0), (6, 1)]);
-        //     let input_sets = get_system_function_input_sets(SystemFunction::HTTP)
-        //         .into_iter()
-        //         .map(|name| (name, None))
-        //         .collect();
-        //     let output_sets = get_system_function_output_sets(SystemFunction::HTTP);
-        //     let cold_comp_metadata = Metadata {
-        //         input_sets,
-        //         output_sets,
-        //     };
-        //     runtime.block_on(
-        //         registry.insert_metadata(COMPOSITION_COLD_ID_BASE + i, cold_comp_metadata),
-        //     );
-        //     registry
-        //         .add_composition(COMPOSITION_COLD_ID_BASE + i, composition, output_set_map)
-        //         .expect("Failed to add cold composition");
-        // }
-        // drop page caches to ensure cold functions are loaded from disk
-        // loop {
-        //     info!("Waiting for page cache to be clean");
-        //     drop_page_caches();
-        //     std::thread::sleep(Duration::from_secs(10));
-        //     // check if page caches are actually dropped
-        //     let mut no_page_cache_for_all = true;
-        //     for i in (0..cold_num).step_by(1000) {
-        //         let mmm_cold_path = mmm_cold_dir.join(i.to_string());
-        //         let busy_cold_path = busy_cold_dir.join(i.to_string());
-        //         if !no_page_cache_for(mmm_cold_path) || !no_page_cache_for(busy_cold_path) {
-        //             no_page_cache_for_all = false;
-        //             break;
-        //         }
-        //     }
-        //     if no_page_cache_for_all {
-        //         break;
-        //     }
-        // }
-    }
-    #[cfg(not(all(
-        any(feature = "cheri", feature = "mmu", feature = "wasm"),
-        feature = "hyper_io"
-    )))]
-    {
-        let loader_map = BTreeMap::new();
-        registry = FunctionRegistry::new(loader_map);
-    }
->>>>>>> 406b7368
 
     // Create an ARC pointer to the dispatcher for thread-safe access
     let dispatcher_ptr =
@@ -836,4 +556,7 @@
     if let Err(e) = runtime.block_on(graceful) {
         error!("server error: {}", e);
     }
+
+    // clean up folder in tmp that is used for function storage
+    std::fs::remove_dir_all(FUNCTION_FOLDER_PATH).unwrap();
 }