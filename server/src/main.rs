--- conflicted
+++ resolved
@@ -187,29 +187,7 @@
         });
     }
 
-<<<<<<< HEAD
-    #[cfg(feature = "cheri")]
-    let domain = CheriMemoryDomain::init(Vec::new()).expect("Should be able to initialize domain");
-
-    #[cfg(feature = "mmu")]
-    let domain = MmuMemoryDomain::init(Vec::new()).expect("Should be able to initialize domain");
-
-    #[cfg(feature = "wasm")]
-    let domain = WasmMemoryDomain::init(Vec::new()).expect("Should be able to initialize domain");
-
-    #[cfg(not(any(feature = "cheri", feature = "mmu", feature = "wasm")))]
-    let domain = MallocMemoryDomain::init(Vec::new()).expect("Should be able to initialize domain");
-
-    let mut input_context = domain
-        .acquire_context(context_size)
-        .expect("Should always have space");
-
-    unsafe {
-        add_matmul_inputs(&mut input_context, rows, cols, &DUMMY_MATRIX);
-    }
-=======
     let mut input_context = unsafe { add_matmul_inputs(&mut DUMMY_MATRIX) };
->>>>>>> 9609e561
 
     let inputs = vec![(
         0,
