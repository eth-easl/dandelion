use core_affinity::{self, CoreId};
use dandelion_commons::records::{Archive, ArchiveInit, RecordPoint, Recorder};
use dandelion_server::DandelionBody;
use dispatcher::{
    composition::CompositionSet, dispatcher::Dispatcher, function_registry::Metadata,
    resource_pool::ResourcePool,
};
use http_body_util::BodyExt;
use hyper::{
    body::{Body, Incoming},
    service::service_fn,
    Request, Response,
};
use log::{error, info, warn};
use machine_interface::{
    function_driver::ComputeResource,
    machine_config::EngineType,
    memory_domain::{bytes_context::BytesContext, Context},
};
use serde::Deserialize;
use std::{
    collections::BTreeMap,
    convert::Infallible,
    io::Write,
    net::SocketAddr,
    path::PathBuf,
    sync::{
        atomic::{AtomicU8, Ordering},
        Arc, OnceLock,
    },
};
use tokio::{net::TcpListener, runtime::Builder, signal::unix::SignalKind};

const FUNCTION_FOLDER_PATH: &str = "/tmp/dandelion_server";

<<<<<<< HEAD
// Handles graceful shutdown
async fn handle_signals(mut signals: Signals) -> io::Result<()> {
    #[allow(clippy::never_loop)]
    while let Some(signal) = signals.next().await {
        match signal {
            SIGTERM | SIGINT | SIGQUIT => {
                return Ok(());
            }
            _ => unreachable!(),
        }
    }
    Ok(())
}

async fn run_chain(
    dispatcher: Arc<Dispatcher>,
    is_cold: bool,
    function_name: String,
    get_uri: String,
    post_uri: String,
) -> u64 {
    // TODO just have all the strings concatinated and create const context
    let domain = MmapMemoryDomain::init(machine_interface::memory_domain::MemoryResource::None)
        .expect("Should be able to get Mmap domain");
    let mut input_context = domain
        .acquire_context(128)
        .expect("Should be able to get malloc context");
    let get_request = format!("GET {} HTTP/1.1", get_uri);
    let post_request = format!("PUT {} HTTP/1.1", post_uri);
    let get_request_offset = input_context
        .get_free_space_and_write_slice(get_request.as_bytes())
        .expect("Should be able to write") as usize;
    let post_request_offset = input_context
        .get_free_space_and_write_slice(post_request.as_bytes())
        .expect("Should be able to write") as usize;
    input_context.content.push(Some(DataSet {
        ident: String::from("request"),
        buffers: vec![DataItem {
            ident: String::from("request"),
            data: Position {
                offset: get_request_offset,
                size: get_request.len(),
            },
            key: 0,
        }],
    }));
    input_context.content.push(Some(DataSet {
        ident: String::from("request"),
        buffers: vec![DataItem {
            ident: String::from("request"),
            data: Position {
                offset: post_request_offset,
                size: post_request.len(),
            },
            key: 0,
        }],
    }));
    let input_arc = Arc::new(input_context);
    let inputs = vec![
        (0, CompositionSet::from((0, vec![input_arc.clone()]))),
        (1, CompositionSet::from((1, vec![input_arc]))),
    ];
    let output_mapping = vec![Some(0), Some(1)];

    let result = dispatcher
        .queue_function_by_name(function_name, inputs, output_mapping, is_cold)
        .await
        .expect("Should get response from chain");
    assert_eq!(2, result.len());
    // check http post response
    let post_composition_set = result
        .get(&1)
        .expect("Should have composition set for post response");
    assert_eq!(1, post_composition_set.context_list.len());
    let post_context = &post_composition_set.context_list[0].0;
    assert_eq!(3, post_context.content.len());
    let post_set = post_context.content[0]
        .as_ref()
        .expect("Should have status set");
    assert_eq!(1, post_set.buffers.len());
    let post_status_position = post_set.buffers[0].data;
    let mut post_vec = Vec::<u8>::new();
    post_vec.resize(post_status_position.size, 0);
    post_context
        .read(post_status_position.offset, post_vec.as_mut_slice())
        .expect("Should be able to read post response");
    assert_eq!("HTTP/1.1 200 OK".as_bytes(), post_vec.as_slice());

    // check iteration result
    let result_compositon_set = result.get(&0).expect("Should have set 0");
    assert_eq!(1, result_compositon_set.context_list.len());
    let result_context = &result_compositon_set.context_list[0].0;
    assert_eq!(1, result_context.content.len());
    let result_set = result_context.content[0]
        .as_ref()
        .expect("Should contain a return number");
    assert_eq!(1, result_set.buffers.len());
    let result_position = result_set.buffers[0].data;

    let mut result_vec = vec![0u8; result_position.size];
    result_context
        .read(result_position.offset, result_vec.as_mut_slice())
        .expect("Should be able to read result");
    let checksum = u64::from_ne_bytes(result_vec[0..8].try_into().unwrap());

    return checksum;
}

=======
// async fn run_chain(
//     dispatcher: Arc<Dispatcher>,
//     is_cold: bool,
//     function_name: String,
//     get_uri: String,
//     post_uri: String,
//     mut recorder: Recorder,
// ) -> u64 {
//     // TODO just have all the strings concatinated and create const context
//     let domain = MmapMemoryDomain::init(machine_interface::memory_domain::MemoryResource::None)
//         .expect("Should be able to get Mmap domain");
//     let mut input_context = domain
//         .acquire_context(128)
//         .expect("Should be able to get malloc context");
//     let get_request = format!("GET {} HTTP/1.1", get_uri);
//     let post_request = format!("PUT {} HTTP/1.1", post_uri);
//     let get_request_offset = input_context
//         .get_free_space_and_write_slice(get_request.as_bytes())
//         .expect("Should be able to write") as usize;
//     let post_request_offset = input_context
//         .get_free_space_and_write_slice(post_request.as_bytes())
//         .expect("Should be able to write") as usize;
//     input_context.content.push(Some(DataSet {
//         ident: String::from("request"),
//         buffers: vec![DataItem {
//             ident: String::from("request"),
//             data: Position {
//                 offset: get_request_offset,
//                 size: get_request.len(),
//             },
//             key: 0,
//         }],
//     }));
//     input_context.content.push(Some(DataSet {
//         ident: String::from("request"),
//         buffers: vec![DataItem {
//             ident: String::from("request"),
//             data: Position {
//                 offset: post_request_offset,
//                 size: post_request.len(),
//             },
//             key: 0,
//         }],
//     }));
//     let input_arc = Arc::new(input_context);
//     let inputs = vec![
//         (0, CompositionSet::from((0, vec![input_arc.clone()]))),
//         (1, CompositionSet::from((1, vec![input_arc]))),
//     ];
//     let output_mapping = vec![Some(0), Some(1)];

//     recorder
//         .record(RecordPoint::QueueFunctionDispatcher)
//         .unwrap();
//     let result = dispatcher
//         .queue_function_by_name(function_name, inputs, output_mapping, is_cold, recorder)
//         .await
//         .expect("Should get response from chain");
//     assert_eq!(2, result.len());
//     // check http post response
//     let post_composition_set = result
//         .get(&1)
//         .expect("Should have composition set for post response");
//     assert_eq!(1, post_composition_set.context_list.len());
//     let post_context = &post_composition_set.context_list[0].0;
//     assert_eq!(3, post_context.content.len());
//     let post_set = post_context.content[0]
//         .as_ref()
//         .expect("Should have status set");
//     assert_eq!(1, post_set.buffers.len());
//     let post_status_position = post_set.buffers[0].data;
//     let mut post_vec = Vec::<u8>::new();
//     post_vec.resize(post_status_position.size, 0);
//     post_context
//         .read(post_status_position.offset, post_vec.as_mut_slice())
//         .expect("Should be able to read post response");
//     assert_eq!("HTTP/1.1 200 OK".as_bytes(), post_vec.as_slice());

//     // check iteration result
//     let result_compositon_set = result.get(&0).expect("Should have set 0");
//     assert_eq!(1, result_compositon_set.context_list.len());
//     let result_context = &result_compositon_set.context_list[0].0;
//     assert_eq!(1, result_context.content.len());
//     let result_set = result_context.content[0]
//         .as_ref()
//         .expect("Should contain a return number");
//     assert_eq!(1, result_set.buffers.len());
//     let result_position = result_set.buffers[0].data;

//     let mut result_vec = vec![0u8; result_position.size];
//     result_context
//         .read(result_position.offset, result_vec.as_mut_slice())
//         .expect("Should be able to read result");
//     let checksum = u64::from_ne_bytes(result_vec[0..8].try_into().unwrap());

//     return checksum;
// }

// TODO: integrate into serve request
>>>>>>> 0308e925
async fn run_mat_func(
    dispatcher: Arc<Dispatcher>,
    is_cold: bool,
    function_name: String,
<<<<<<< HEAD
) -> i64 {
    let mat_size: usize = rows * cols;

    // Initialize matrix if necessary
    unsafe {
        INIT_MATRIX.call_once(|| {
            // TODO: add cols
            DUMMY_MATRIX.push(rows as i64);
            for i in 0..mat_size {
                DUMMY_MATRIX.push(i as i64 + 1)
            }
            // Add cfg input for GPU functions
            #[cfg(feature = "gpu")]
            DUMMY_MATRIX.push((rows as i64 + 31) / 32);
        });
    }

    let input_context = unsafe { add_matmul_inputs(&mut DUMMY_MATRIX) };
    let input_arc = Arc::new(input_context);

    // Debug marker: this might be wrong!
    let inputs = vec![
        (0, CompositionSet::from((0, vec![input_arc.clone()]))),
        (1, CompositionSet::from((1, vec![input_arc]))),
    ];
    let outputs = vec![Some(0)];
    let result: Result<BTreeMap<usize, CompositionSet>, dandelion_commons::DandelionError> =
        dispatcher
            .queue_function_by_name(function_name, inputs, outputs, is_cold)
            .await;

    let result_context = result
        .expect("should get result from function")
        .remove(&0)
        .expect("should have composition set 0");

    return get_checksum(result_context);
}

// Add the matrix multiplication inputs to the given context
fn add_matmul_inputs(matrix: &'static mut Vec<i64>) -> Context {
    // Allocate a new set entry
    let matrix_size = matrix.len() * size_of::<i64>();
    // This is horrible
    let mut offset = 0;
    #[cfg(feature = "gpu")]
    {
        offset = 8;
    }

    let mut context = ReadOnlyContext::new_static(matrix);
    context.content.resize_with(1, || None);
    let _ = context.occupy_space(0, matrix_size);

    if let Some(set) = &mut context.content[0] {
        set.ident = "A".to_string();
        set.buffers.push(DataItem {
            ident: String::from(""),
            data: Position {
                offset: 0,
                size: matrix_size - offset,
            },
            key: 0,
        });
    } else {
        context.content[0] = Some(DataSet {
            // TODO: verify this doesn't break non-GPU engines (I think it's fine)
            ident: "A".to_string(),
            buffers: vec![DataItem {
                ident: "".to_string(),
                data: Position {
                    offset: 0,
                    size: matrix_size - offset,
                },
                key: 0,
            }],
        });
    }

    #[cfg(feature = "gpu")]
    {
        context.content.resize_with(2, || None);
        let _ = context.occupy_space(matrix_size, 8); // cfg is only one i64 here

        if let Some(set) = &mut context.content[1] {
            set.ident = "cfg".to_string();
            set.buffers.push(DataItem {
                ident: String::from(""),
                data: Position {
                    offset: matrix_size - offset,
                    size: 8,
                },
                key: 0,
            });
        } else {
            context.content[1] = Some(DataSet {
                ident: "cfg".to_string(),
                buffers: vec![DataItem {
                    ident: "".to_string(),
                    data: Position {
                        offset: matrix_size - offset,
                        size: 8,
                    },
                    key: 0,
                }],
            });
        }
    }
    return context;
}

// Given a result context, return the last element of the resulting matrix
fn get_checksum(composition_set: CompositionSet) -> i64 {
    // Determine offset of last matrix element
    assert_eq!(1, composition_set.context_list.len());
    let context = &composition_set.context_list[0].0;
    let output_dataset = context.content[0].as_ref().expect("Should contain matrix");
    let output_item = output_dataset
        .buffers
        .iter()
        .find(|buffer| buffer.key == 0)
        .expect("should find a buffer with the correct key")
        .data;
    let checksum_offset = output_item.offset + output_item.size - 8;

    // Read out the checksum
    let mut read_buffer: Vec<i64> = vec![0; 1];
    context
        .read(checksum_offset, &mut read_buffer)
        .expect("Context should contain matrix");

    return read_buffer[0];
}
=======
    request: Context,
    mut recorder: Recorder,
) -> DandelionBody {
    // TODO match set names to assign sets to composition sets
    let inputs = vec![(0, CompositionSet::from((0, vec![(Arc::new(request))])))];
    let outputs = vec![Some(0)];
    recorder
        .record(RecordPoint::QueueFunctionDispatcher)
        .unwrap();
    let result = dispatcher
        .queue_function_by_name(function_name, inputs, outputs, is_cold, recorder)
        .await
        .expect("Should get result from function");
>>>>>>> 0308e925

    return dandelion_server::DandelionBody::new(result);
}

async fn serve_request(
    is_cold: bool,
    req: Request<Incoming>,
    dispatcher: Arc<Dispatcher>,
) -> Result<Response<DandelionBody>, Infallible> {
    let mut recorder = TRACING_ARCHIVE.get().unwrap().get_recorder().unwrap();
    let _ = recorder.record(RecordPoint::Arrival);

    // pull all frames from the network
    let mut incomming = req.into_body();
    let mut body_pin = std::pin::Pin::new(&mut incomming);
    let mut frame_data = Vec::new();
    let mut total_size = 0usize;
    loop {
        if let Some(frame_result) =
            futures::future::poll_fn(|cx| body_pin.as_mut().poll_frame(cx)).await
        {
            let data_frame = frame_result.unwrap().into_data().unwrap();
            total_size += data_frame.len();
            frame_data.push(data_frame);
        } else {
            if body_pin.is_end_stream() {
                break;
            } else {
                continue;
            }
        }
    }

    // from context from frame bytes
    let request_context_result = BytesContext::from_bytes_vec(frame_data, total_size).await;
    if request_context_result.is_err() {
        warn!("request parsing failed with: {:?}", request_context_result);
    }
    let (function_name, request_context) = request_context_result.unwrap();
    let response_body = run_mat_func(
        dispatcher,
        is_cold,
        function_name,
        request_context,
        recorder.get_sub_recorder().unwrap(),
    )
    .await;

    let response = Ok::<_, Infallible>(Response::new(response_body));

    recorder.record(RecordPoint::EndService).unwrap();
    TRACING_ARCHIVE.get().unwrap().return_recorder(recorder);

    return response;
}

// #[derive(Deserialize)]
// struct ChainRequest {
//     name: String,
//     get_uri: String,
//     post_uri: String,
// }

// async fn serve_chain(
//     is_cold: bool,
//     req: Request<Incoming>,
//     dispatcher: Arc<Dispatcher>,
// ) -> Result<Response<Either<Full<Bytes>, DandelionBody>>, Infallible> {
//     let mut recorder = TRACING_ARCHIVE.get().unwrap().get_recorder().unwrap();
//     let _ = recorder.record(RecordPoint::Arrival);

//     let request_buf = req
//         .collect()
//         .await
//         .expect("Should be able to parse body")
//         .to_bytes();
//     let request_map: ChainRequest =
//         bson::from_slice(&request_buf).expect("Should be able to deserialize matrix request");

//     let response_vec = run_chain(
//         dispatcher,
//         is_cold,
//         request_map.name,
//         request_map.get_uri,
//         request_map.post_uri,
//         recorder.get_sub_recorder().unwrap(),
//     )
//     .await
//     .to_be_bytes()
//     .to_vec();

//     let response = Ok::<_, Infallible>(Response::new(Either::Left(response_vec.into())));

//     recorder.record(RecordPoint::EndService).unwrap();
//     TRACING_ARCHIVE.get().unwrap().return_recorder(recorder);

//     return response;
// }

#[derive(Debug, Deserialize)]
struct RegisterFunction {
    name: String,
    context_size: u64,
    engine_type: String,
    binary: Vec<u8>,
}

async fn register_function(
    req: Request<Incoming>,
    dispatcher: Arc<Dispatcher>,
) -> Result<Response<DandelionBody>, Infallible> {
    let bytes = req
        .collect()
        .await
        .expect("Failed to extract body from function registration")
        .to_bytes();
    // find first line end character
    let request_map: RegisterFunction =
        bson::from_slice(&bytes).expect("Should be able to deserialize request");
    // write function to file
    std::fs::create_dir_all(FUNCTION_FOLDER_PATH).unwrap();
    let mut path_buff = PathBuf::from(FUNCTION_FOLDER_PATH);
    path_buff.push(request_map.name.clone());
    let mut function_file = std::fs::File::create(path_buff.clone())
        .expect("Failed to create file for registering function");
    function_file
        .write_all(&request_map.binary)
        .expect("Failed to write file with content for registering");
    let engine_type = match request_map.engine_type.as_str() {
        #[cfg(feature = "wasm")]
        "RWasm" => EngineType::RWasm,
        #[cfg(feature = "mmu")]
        "Process" => EngineType::Process,
        #[cfg(feature = "cheri")]
        "Cheri" => EngineType::Cheri,
        #[cfg(feature = "gpu")]
        "Gpu" => EngineType::Gpu,
        _ => panic!("Unkown engine type string"),
    };

    // remove this, just trying to hack it together
    let cfg = vec![(128i64 + 31) / 32];
    let mut cfg_context = ReadOnlyContext::new(cfg.into_boxed_slice()).unwrap();
    cfg_context.content.resize_with(1, || None);
    let _ = cfg_context.occupy_space(0, 8);
    cfg_context.content[0] = Some(DataSet {
        ident: "cfg".to_string(),
        buffers: vec![DataItem {
            ident: "".to_string(),
            data: Position { offset: 0, size: 8 },
            key: 0,
        }],
    });
    let cfg_set = CompositionSet::from((0usize, vec![Arc::new(cfg_context)]));

    dispatcher
        .insert_func(
            request_map.name,
            engine_type,
            request_map.context_size as usize,
            path_buff.to_str().unwrap(),
            Metadata {
                input_sets: Arc::new(vec![
                    (String::from("A"), None),
                    (String::from("cfg"), Some(cfg_set)),
                ]),
                output_sets: Arc::new(vec![String::from("B")]),
            },
        )
        .await
        .expect("Should be able to insert function");
    return Ok::<_, Infallible>(Response::new(DandelionBody::from_vec(
        "Function registered".as_bytes().to_vec(),
    )));
}

#[derive(Debug, Deserialize)]
struct RegisterChain {
    composition: String,
}

async fn register_composition(
    req: Request<Incoming>,
    dispatcher: Arc<Dispatcher>,
) -> Result<Response<DandelionBody>, Infallible> {
    let bytes = req
        .collect()
        .await
        .expect("Failed to extract body from function registration")
        .to_bytes();
    // find first line end character
    let request_map: RegisterChain =
        bson::from_slice(&bytes).expect("Should be able to deserialize request");
    // write function to file
    dispatcher
        .insert_compositions(request_map.composition)
        .await
        .expect("Should be able to insert function");
    return Ok::<_, Infallible>(Response::new(DandelionBody::from_vec(
        "Function registered".as_bytes().to_vec(),
    )));
}

async fn serve_stats(_req: Request<Incoming>) -> Result<Response<DandelionBody>, Infallible> {
    let archive_ref = TRACING_ARCHIVE.get().unwrap();
    let response = Response::new(DandelionBody::from_vec(
        archive_ref.get_summary().into_bytes(),
    ));
    archive_ref.reset();
    return Ok::<_, Infallible>(response);
}

async fn service(
    req: Request<Incoming>,
    dispatcher: Arc<Dispatcher>,
) -> Result<Response<DandelionBody>, Infallible> {
    let uri = req.uri().path();
    match uri {
        // TODO rename to cold func and hot func, remove matmul, compute, io
        "/register/function" => register_function(req, dispatcher).await,
        "/register/composition" => register_composition(req, dispatcher).await,
        "/cold/matmul" => serve_request(true, req, dispatcher).await,
        "/hot/matmul" => serve_request(false, req, dispatcher).await,
        // "/cold/compute" => serve_chain(true, req, dispatcher).await,
        // "/hot/compute" => serve_chain(false, req, dispatcher).await,
        // "/cold/io" => serve_chain(true, req, dispatcher).await,
        // "/hot/io" => serve_chain(false, req, dispatcher).await,
        "/stats" => serve_stats(req).await,
        _ => Ok::<_, Infallible>(Response::new(DandelionBody::from_vec(
            format!("Hello, Wor\n").into_bytes(),
        ))),
    }
}

/// Recording setup
static TRACING_ARCHIVE: OnceLock<Archive> = OnceLock::new();

async fn service_loop(dispacher: Arc<Dispatcher>) {
    // socket to listen to
    let addr = SocketAddr::from(([0, 0, 0, 0], 8080));
    let listener = TcpListener::bind(addr).await.unwrap();
    // signal handlers for gracefull shutdown
    let mut sigterm_stream = tokio::signal::unix::signal(SignalKind::terminate()).unwrap();
    let mut sigint_stream = tokio::signal::unix::signal(SignalKind::interrupt()).unwrap();
    let mut sigquit_stream = tokio::signal::unix::signal(SignalKind::quit()).unwrap();
    loop {
        tokio::select! {
            connection_pair = listener.accept() => {
                let (stream,_) = connection_pair.unwrap();
                let loop_dispatcher = dispacher.clone();
                let io = hyper_util::rt::TokioIo::new(stream);
                tokio::task::spawn(async move {
                    let service_dispatcher_ptr = loop_dispatcher.clone();
                    if let Err(err) = hyper::server::conn::http1::Builder::new()
                        .serve_connection(
                            io,
                            service_fn(|req| service(req, service_dispatcher_ptr.clone())),
                        )
                        .await
                    {
                        error!("Request serving failed with error: {:?}", err);
                    }
                });
            }
            _ = sigterm_stream.recv() => return,
            _ = sigint_stream.recv() => return,
            _ = sigquit_stream.recv() => return,
        }
    }
}

fn main() -> () {
    // check if there is a configuration file
    let config = dandelion_server::config::get_config();

    let default_warn_level = if cfg!(debug_assertions) {
        "debug"
    } else {
        "warn"
    };

    env_logger::Builder::from_env(env_logger::Env::default().default_filter_or(default_warn_level))
        .init();

    // Initilize metric collection
    match TRACING_ARCHIVE.set(Archive::init(ArchiveInit {
        #[cfg(feature = "timestamp")]
        timestamp_count: config.timestamp_count,
    })) {
        Ok(_) => (),
        Err(_) => panic!("Failed to initialize tracing archive"),
    }

    // find available resources
    let num_cores = config.total_cores;
    let num_phyiscal_cores = u8::try_from(num_cpus::get_physical()).unwrap();
    let num_virt_cores = u8::try_from(num_cpus::get()).unwrap();
    if num_phyiscal_cores != num_virt_cores {
        warn!(
            "Hyperthreading might be enabled detected {} logical and {} physical cores",
            num_virt_cores, num_phyiscal_cores
        );
    }
    // TODO: This calculation makes sense only for running matmul-128x128 workload on MMU engines
    let num_dispatcher_cores = config.dispatcher_cores;
    assert!(
        num_dispatcher_cores > 0 && num_dispatcher_cores < num_cores,
        "invalid dispatcher core number: {}",
        num_dispatcher_cores
    );
    // make multithreaded front end that only uses core 0
    // set up tokio runtime, need io in any case
    let mut runtime_builder = Builder::new_multi_thread();
    runtime_builder.enable_io();
    runtime_builder.worker_threads(num_dispatcher_cores.into());
    runtime_builder.on_thread_start(|| {
        static ATOMIC_ID: AtomicU8 = AtomicU8::new(0);
        let core_id = ATOMIC_ID.fetch_add(1, Ordering::SeqCst);
        if !core_affinity::set_for_current(CoreId { id: core_id.into() }) {
            return;
        }
        info!("Dispatcher running on core {}", core_id);
    });
    runtime_builder.global_queue_interval(10);
    runtime_builder.event_interval(10);
    let runtime = runtime_builder.build().unwrap();

    // set up dispatcher configuration basics
    let mut pool_map = BTreeMap::new();

    // insert engines for the currentyl selected compute engine type
    // todo add function to machine config to detect resources and auto generate this
    #[cfg(feature = "wasm")]
    let engine_type = EngineType::RWasm;
    #[cfg(feature = "mmu")]
    let engine_type = EngineType::Process;
    #[cfg(feature = "cheri")]
    let engine_type = EngineType::Cheri;
    #[cfg(feature = "gpu")]
    let engine_type = EngineType::Gpu;
    #[cfg(any(feature = "cheri", feature = "wasm", feature = "mmu"))]
    pool_map.insert(
        engine_type,
        (num_dispatcher_cores..num_cores)
<<<<<<< HEAD
            .map(|code_id| ComputeResource::CPU(code_id))
            .collect(),
    );
    #[cfg(feature = "gpu")]
    {
        let gpu_count: u8 = 4; // TODO: don't hard code this
        pool_map.insert(
            engine_type,
            (num_dispatcher_cores..num_cores)
                .zip(0..gpu_count)
                .map(|(cpu_id, gpu_id)| ComputeResource::GPU(cpu_id, gpu_id))
                .collect(),
        );
    }
    #[cfg(feature = "hyper_io")]
    pool_map.insert(
        EngineType::Hyper,
        (0..num_dispatcher_cores)
            .map(|core_id| ComputeResource::CPU(core_id))
=======
            .map(|code_id| ComputeResource::CPU(code_id as u8))
>>>>>>> 0308e925
            .collect(),
    );
    // #[cfg(feature = "reqwest_io")]
    // pool_map.insert(
    //     EngineType::Hyper,
    //     (0..num_dispatcher_cores)
    //         .map(|core_id| ComputeResource::CPU(core_id as u8))
    //         .collect(),
    // );
    let resource_pool = ResourcePool {
        engine_pool: futures::lock::Mutex::new(pool_map),
    };

    // Create an ARC pointer to the dispatcher for thread-safe access
    let dispatcher_ptr =
        Arc::new(Dispatcher::init(resource_pool).expect("Should be able to start dispatcher"));

    let _guard = runtime.enter();

    // TODO would be nice to just print server ready with all enabled features if that would be possible
    print!("Server start with features:");
    #[cfg(feature = "cheri")]
    print!(" cheri");
    #[cfg(feature = "mmu")]
    print!(" mmu");
    #[cfg(feature = "wasm")]
<<<<<<< HEAD
    println!("Hello, World (wasm)");
    #[cfg(feature = "gpu")]
    println!("Hello, World (gpu)");
    #[cfg(not(any(feature = "cheri", feature = "mmu", feature = "wasm", feature = "gpu")))]
    println!("Hello, World (native)");
=======
    print!(" wasm");
    #[cfg(feature = "timestamp")]
    print!(" timestamp");
    print!("\n");

>>>>>>> 0308e925
    // Run this server for... forever... unless I receive a signal!
    runtime.block_on(service_loop(dispatcher_ptr));

    // clean up folder in tmp that is used for function storage
    std::fs::remove_dir_all(FUNCTION_FOLDER_PATH).unwrap();
    // clean up folder with shared files in case the context backed by shared files left some behind
    for shm_dir_entry in std::fs::read_dir("/dev/shm/").unwrap() {
        if let Ok(shm_file) = shm_dir_entry {
            if shm_file
                .file_name()
                .into_string()
                .unwrap()
                .starts_with("shm_")
            {
                warn!(
                    "Found left over shared memory file: {:?}",
                    shm_file.file_name()
                );
                if std::fs::remove_file(shm_file.path()).is_err() {
                    warn!("Failed to remove shared memory file {:?}", shm_file.path());
                }
            }
        }
    }
}<|MERGE_RESOLUTION|>--- conflicted
+++ resolved
@@ -33,116 +33,6 @@
 
 const FUNCTION_FOLDER_PATH: &str = "/tmp/dandelion_server";
 
-<<<<<<< HEAD
-// Handles graceful shutdown
-async fn handle_signals(mut signals: Signals) -> io::Result<()> {
-    #[allow(clippy::never_loop)]
-    while let Some(signal) = signals.next().await {
-        match signal {
-            SIGTERM | SIGINT | SIGQUIT => {
-                return Ok(());
-            }
-            _ => unreachable!(),
-        }
-    }
-    Ok(())
-}
-
-async fn run_chain(
-    dispatcher: Arc<Dispatcher>,
-    is_cold: bool,
-    function_name: String,
-    get_uri: String,
-    post_uri: String,
-) -> u64 {
-    // TODO just have all the strings concatinated and create const context
-    let domain = MmapMemoryDomain::init(machine_interface::memory_domain::MemoryResource::None)
-        .expect("Should be able to get Mmap domain");
-    let mut input_context = domain
-        .acquire_context(128)
-        .expect("Should be able to get malloc context");
-    let get_request = format!("GET {} HTTP/1.1", get_uri);
-    let post_request = format!("PUT {} HTTP/1.1", post_uri);
-    let get_request_offset = input_context
-        .get_free_space_and_write_slice(get_request.as_bytes())
-        .expect("Should be able to write") as usize;
-    let post_request_offset = input_context
-        .get_free_space_and_write_slice(post_request.as_bytes())
-        .expect("Should be able to write") as usize;
-    input_context.content.push(Some(DataSet {
-        ident: String::from("request"),
-        buffers: vec![DataItem {
-            ident: String::from("request"),
-            data: Position {
-                offset: get_request_offset,
-                size: get_request.len(),
-            },
-            key: 0,
-        }],
-    }));
-    input_context.content.push(Some(DataSet {
-        ident: String::from("request"),
-        buffers: vec![DataItem {
-            ident: String::from("request"),
-            data: Position {
-                offset: post_request_offset,
-                size: post_request.len(),
-            },
-            key: 0,
-        }],
-    }));
-    let input_arc = Arc::new(input_context);
-    let inputs = vec![
-        (0, CompositionSet::from((0, vec![input_arc.clone()]))),
-        (1, CompositionSet::from((1, vec![input_arc]))),
-    ];
-    let output_mapping = vec![Some(0), Some(1)];
-
-    let result = dispatcher
-        .queue_function_by_name(function_name, inputs, output_mapping, is_cold)
-        .await
-        .expect("Should get response from chain");
-    assert_eq!(2, result.len());
-    // check http post response
-    let post_composition_set = result
-        .get(&1)
-        .expect("Should have composition set for post response");
-    assert_eq!(1, post_composition_set.context_list.len());
-    let post_context = &post_composition_set.context_list[0].0;
-    assert_eq!(3, post_context.content.len());
-    let post_set = post_context.content[0]
-        .as_ref()
-        .expect("Should have status set");
-    assert_eq!(1, post_set.buffers.len());
-    let post_status_position = post_set.buffers[0].data;
-    let mut post_vec = Vec::<u8>::new();
-    post_vec.resize(post_status_position.size, 0);
-    post_context
-        .read(post_status_position.offset, post_vec.as_mut_slice())
-        .expect("Should be able to read post response");
-    assert_eq!("HTTP/1.1 200 OK".as_bytes(), post_vec.as_slice());
-
-    // check iteration result
-    let result_compositon_set = result.get(&0).expect("Should have set 0");
-    assert_eq!(1, result_compositon_set.context_list.len());
-    let result_context = &result_compositon_set.context_list[0].0;
-    assert_eq!(1, result_context.content.len());
-    let result_set = result_context.content[0]
-        .as_ref()
-        .expect("Should contain a return number");
-    assert_eq!(1, result_set.buffers.len());
-    let result_position = result_set.buffers[0].data;
-
-    let mut result_vec = vec![0u8; result_position.size];
-    result_context
-        .read(result_position.offset, result_vec.as_mut_slice())
-        .expect("Should be able to read result");
-    let checksum = u64::from_ne_bytes(result_vec[0..8].try_into().unwrap());
-
-    return checksum;
-}
-
-=======
 // async fn run_chain(
 //     dispatcher: Arc<Dispatcher>,
 //     is_cold: bool,
@@ -242,146 +132,10 @@
 // }
 
 // TODO: integrate into serve request
->>>>>>> 0308e925
 async fn run_mat_func(
     dispatcher: Arc<Dispatcher>,
     is_cold: bool,
     function_name: String,
-<<<<<<< HEAD
-) -> i64 {
-    let mat_size: usize = rows * cols;
-
-    // Initialize matrix if necessary
-    unsafe {
-        INIT_MATRIX.call_once(|| {
-            // TODO: add cols
-            DUMMY_MATRIX.push(rows as i64);
-            for i in 0..mat_size {
-                DUMMY_MATRIX.push(i as i64 + 1)
-            }
-            // Add cfg input for GPU functions
-            #[cfg(feature = "gpu")]
-            DUMMY_MATRIX.push((rows as i64 + 31) / 32);
-        });
-    }
-
-    let input_context = unsafe { add_matmul_inputs(&mut DUMMY_MATRIX) };
-    let input_arc = Arc::new(input_context);
-
-    // Debug marker: this might be wrong!
-    let inputs = vec![
-        (0, CompositionSet::from((0, vec![input_arc.clone()]))),
-        (1, CompositionSet::from((1, vec![input_arc]))),
-    ];
-    let outputs = vec![Some(0)];
-    let result: Result<BTreeMap<usize, CompositionSet>, dandelion_commons::DandelionError> =
-        dispatcher
-            .queue_function_by_name(function_name, inputs, outputs, is_cold)
-            .await;
-
-    let result_context = result
-        .expect("should get result from function")
-        .remove(&0)
-        .expect("should have composition set 0");
-
-    return get_checksum(result_context);
-}
-
-// Add the matrix multiplication inputs to the given context
-fn add_matmul_inputs(matrix: &'static mut Vec<i64>) -> Context {
-    // Allocate a new set entry
-    let matrix_size = matrix.len() * size_of::<i64>();
-    // This is horrible
-    let mut offset = 0;
-    #[cfg(feature = "gpu")]
-    {
-        offset = 8;
-    }
-
-    let mut context = ReadOnlyContext::new_static(matrix);
-    context.content.resize_with(1, || None);
-    let _ = context.occupy_space(0, matrix_size);
-
-    if let Some(set) = &mut context.content[0] {
-        set.ident = "A".to_string();
-        set.buffers.push(DataItem {
-            ident: String::from(""),
-            data: Position {
-                offset: 0,
-                size: matrix_size - offset,
-            },
-            key: 0,
-        });
-    } else {
-        context.content[0] = Some(DataSet {
-            // TODO: verify this doesn't break non-GPU engines (I think it's fine)
-            ident: "A".to_string(),
-            buffers: vec![DataItem {
-                ident: "".to_string(),
-                data: Position {
-                    offset: 0,
-                    size: matrix_size - offset,
-                },
-                key: 0,
-            }],
-        });
-    }
-
-    #[cfg(feature = "gpu")]
-    {
-        context.content.resize_with(2, || None);
-        let _ = context.occupy_space(matrix_size, 8); // cfg is only one i64 here
-
-        if let Some(set) = &mut context.content[1] {
-            set.ident = "cfg".to_string();
-            set.buffers.push(DataItem {
-                ident: String::from(""),
-                data: Position {
-                    offset: matrix_size - offset,
-                    size: 8,
-                },
-                key: 0,
-            });
-        } else {
-            context.content[1] = Some(DataSet {
-                ident: "cfg".to_string(),
-                buffers: vec![DataItem {
-                    ident: "".to_string(),
-                    data: Position {
-                        offset: matrix_size - offset,
-                        size: 8,
-                    },
-                    key: 0,
-                }],
-            });
-        }
-    }
-    return context;
-}
-
-// Given a result context, return the last element of the resulting matrix
-fn get_checksum(composition_set: CompositionSet) -> i64 {
-    // Determine offset of last matrix element
-    assert_eq!(1, composition_set.context_list.len());
-    let context = &composition_set.context_list[0].0;
-    let output_dataset = context.content[0].as_ref().expect("Should contain matrix");
-    let output_item = output_dataset
-        .buffers
-        .iter()
-        .find(|buffer| buffer.key == 0)
-        .expect("should find a buffer with the correct key")
-        .data;
-    let checksum_offset = output_item.offset + output_item.size - 8;
-
-    // Read out the checksum
-    let mut read_buffer: Vec<i64> = vec![0; 1];
-    context
-        .read(checksum_offset, &mut read_buffer)
-        .expect("Context should contain matrix");
-
-    return read_buffer[0];
-}
-=======
     request: Context,
     mut recorder: Recorder,
 ) -> DandelionBody {
@@ -395,7 +149,6 @@
         .queue_function_by_name(function_name, inputs, outputs, is_cold, recorder)
         .await
         .expect("Should get result from function");
->>>>>>> 0308e925
 
     return dandelion_server::DandelionBody::new(result);
 }
@@ -740,8 +493,7 @@
     pool_map.insert(
         engine_type,
         (num_dispatcher_cores..num_cores)
-<<<<<<< HEAD
-            .map(|code_id| ComputeResource::CPU(code_id))
+            .map(|code_id| ComputeResource::CPU(code_id as u8))
             .collect(),
     );
     #[cfg(feature = "gpu")]
@@ -755,16 +507,6 @@
                 .collect(),
         );
     }
-    #[cfg(feature = "hyper_io")]
-    pool_map.insert(
-        EngineType::Hyper,
-        (0..num_dispatcher_cores)
-            .map(|core_id| ComputeResource::CPU(core_id))
-=======
-            .map(|code_id| ComputeResource::CPU(code_id as u8))
->>>>>>> 0308e925
-            .collect(),
-    );
     // #[cfg(feature = "reqwest_io")]
     // pool_map.insert(
     //     EngineType::Hyper,
@@ -789,19 +531,13 @@
     #[cfg(feature = "mmu")]
     print!(" mmu");
     #[cfg(feature = "wasm")]
-<<<<<<< HEAD
-    println!("Hello, World (wasm)");
+    print!(" wasm");
     #[cfg(feature = "gpu")]
-    println!("Hello, World (gpu)");
-    #[cfg(not(any(feature = "cheri", feature = "mmu", feature = "wasm", feature = "gpu")))]
-    println!("Hello, World (native)");
-=======
-    print!(" wasm");
+    print!(" gpu");
     #[cfg(feature = "timestamp")]
     print!(" timestamp");
     print!("\n");
 
->>>>>>> 0308e925
     // Run this server for... forever... unless I receive a signal!
     runtime.block_on(service_loop(dispatcher_ptr));
 
