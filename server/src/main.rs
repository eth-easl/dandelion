use bytes::Buf;
use core_affinity::{self, CoreId};
use dandelion_commons::{ContextTypeId, EngineTypeId};
use dispatcher::{
    composition::{Composition, FunctionDependencies},
    dispatcher::{CompositionSet, Dispatcher},
    function_registry::FunctionRegistry,
    resource_pool::ResourcePool,
};
use futures::lock::Mutex;
use http::StatusCode;
use hyper::{
    service::{make_service_fn, service_fn},
    Body, Request, Response, Server,
};
use machine_interface::{
    function_driver::{
        system_driver::{get_system_function_input_sets, get_system_function_output_sets},
        SystemFunction,
    },
    memory_domain::malloc::MallocMemoryDomain,
};

#[cfg(feature = "hyper_io")]
use machine_interface::function_driver::system_driver::hyper::HyperDriver;

#[cfg(feature = "cheri")]
use machine_interface::{
    function_driver::{compute_driver::cheri::CheriDriver, Driver},
    memory_domain::{cheri::CheriMemoryDomain, Context, ContextTrait, MemoryDomain},
    DataItem, DataSet, Position,
};

#[cfg(feature = "mmu")]
use machine_interface::{
    function_driver::{compute_driver::mmu::MmuDriver, Driver},
    memory_domain::{mmu::MmuMemoryDomain, Context, ContextTrait, MemoryDomain},
    DataItem, DataSet, Position,
};

#[cfg(feature = "wasm")]
use machine_interface::{
    function_driver::{compute_driver::wasm::WasmDriver, Driver},
    memory_domain::{wasm::WasmMemoryDomain, Context, ContextTrait, MemoryDomain},
    DataItem, DataSet, Position,
};

#[cfg(not(any(feature = "cheri", feature = "mmu", feature = "wasm")))]
use machine_interface::{
    memory_domain::{Context, ContextTrait, MemoryDomain},
    DataItem, DataSet, Position,
};

use std::{
    collections::BTreeMap,
    convert::Infallible,
    mem::size_of,
    net::SocketAddr,
    sync::{
        atomic::{AtomicU8, Ordering},
        Arc, Once,
    },
};
use tokio::runtime::Builder;

const HOT_ID: u64 = 0;
const COLD_ID: u64 = 1;
const HTTP_ID: u64 = 2;
const BUSY_ID: u64 = 3;
const COMPOSITION_ID: u64 = 4;

static INIT_MATRIX: Once = Once::new();
static mut DUMMY_MATRIX: Vec<i64> = Vec::new();

async fn run_chain(dispatcher: Arc<Dispatcher>, get_uri: String, post_uri: String) -> u64 {
    let domain = MallocMemoryDomain::init(vec![]).expect("Should be able to get malloc domain");
    let mut input_context = domain
        .acquire_context(128)
        .expect("Should be able to get malloc context");
    let get_request = format!("GET {} HTTP/1.1", get_uri);
    let post_request = format!("PUT {} HTTP/1.1", post_uri);
    let get_request_offset = input_context
        .get_free_space_and_write_slice(get_request.as_bytes())
        .expect("Should be able to write") as usize;
    let post_request_offset = input_context
        .get_free_space_and_write_slice(post_request.as_bytes())
        .expect("Should be able to write") as usize;
    input_context.content.push(Some(DataSet {
        ident: String::from("request"),
        buffers: vec![DataItem {
            ident: String::from("request"),
            data: Position {
                offset: get_request_offset,
                size: get_request.len(),
            },
            key: 0,
        }],
    }));
    input_context.content.push(Some(DataSet {
        ident: String::from("request"),
        buffers: vec![DataItem {
            ident: String::from("request"),
            data: Position {
                offset: post_request_offset,
                size: post_request.len(),
            },
            key: 0,
        }],
    }));
    let input_arc = Arc::new(input_context);
    let inputs = vec![
        (
            0,
            CompositionSet {
                context_list: vec![input_arc.clone()],
                sharding_mode: dispatcher::dispatcher::ShardingMode::NoSharding,
                set_index: 0,
            },
        ),
        (
            5,
            CompositionSet {
                context_list: vec![input_arc],
                sharding_mode: dispatcher::dispatcher::ShardingMode::NoSharding,
                set_index: 1,
            },
        ),
    ];
    let output_mapping = vec![Some(0), Some(1)];

    let result = dispatcher
        .queue_function(COMPOSITION_ID, inputs, output_mapping, false)
        .await
        .expect("Should get response from chain");
    assert_eq!(2, result.len());
    // check http post response
    let post_composition_set = result
        .get(&1)
        .expect("Should have composition set for post response");
    assert_eq!(1, post_composition_set.context_list.len());
    let post_context = &post_composition_set.context_list[0];
    assert_eq!(3, post_context.content.len());
    let post_set = post_context.content[0]
        .as_ref()
        .expect("Should have status set");
    assert_eq!(1, post_set.buffers.len());
    let post_status_position = post_set.buffers[0].data;
    let mut post_vec = Vec::<u8>::new();
    post_vec.resize(post_status_position.size, 0);
    post_context
        .read(post_status_position.offset, post_vec.as_mut_slice())
        .expect("Should be able to read post response");
    assert_eq!("HTTP/1.1 200 OK".as_bytes(), post_vec.as_slice());

    // check iteration result
    let result_compositon_set = result.get(&0).expect("Should have set 0");
    assert_eq!(1, result_compositon_set.context_list.len());
    let result_context = &result_compositon_set.context_list[0];
    assert_eq!(1, result_context.content.len());
    let result_set = result_context.content[0]
        .as_ref()
        .expect("Should contain a return number");
    assert_eq!(1, result_set.buffers.len());
    let result_position = result_set.buffers[0].data;
    assert_eq!(8, result_position.size);
    let mut result_vec = Vec::<u64>::with_capacity(1);
    result_vec.resize(1, 0);
    result_context
        .read(result_position.offset, result_vec.as_mut_slice())
        .expect("Should be able to read result");
    return result_vec[0];
}

async fn run_mat_func(dispatcher: Arc<Dispatcher>, is_cold: bool, rows: usize, cols: usize) -> i64 {
    let mat_size: usize = rows * cols;
    // [rows] [input_matrix]
    let context_size: usize = (1 + mat_size) * 8;

    // Initialize matrix if necessary
    unsafe {
        INIT_MATRIX.call_once(|| {
            // TODO: add cols
            DUMMY_MATRIX.push(rows as i64);
            for i in 0..mat_size {
                DUMMY_MATRIX.push(i as i64 + 1)
            }
        });
    }

    #[cfg(feature = "cheri")]
    let domain = CheriMemoryDomain::init(Vec::new()).expect("Should be able to initialize domain");

    #[cfg(feature = "mmu")]
    let domain = MmuMemoryDomain::init(Vec::new()).expect("Should be able to initialize domain");

    #[cfg(feature = "wasm")]
    let domain = WasmMemoryDomain::init(Vec::new()).expect("Should be able to initialize domain");

    #[cfg(not(any(feature = "cheri", feature = "mmu", feature = "wasm")))]
    let domain = MallocMemoryDomain::init(Vec::new()).expect("Should be able to initialize domain");

    let mut input_context = domain
        .acquire_context(context_size)
        .expect("Should always have space");

    unsafe {
        add_matmul_inputs(&mut input_context, rows, cols, &DUMMY_MATRIX);
    }

    let inputs = vec![(
        0,
        CompositionSet {
            context_list: vec![(Arc::new(input_context))],
            sharding_mode: dispatcher::dispatcher::ShardingMode::NoSharding,
            set_index: 0,
        },
    )];
    let outputs = vec![Some(0)];
    let result = dispatcher
        .queue_function(is_cold as u64, inputs, outputs, is_cold)
        .await;

    let result_context = result
        .expect("should get result from function")
        .remove(&0)
        .expect("should have composition set 0");

    return get_checksum(result_context);
}

// Add the matrix multiplication inputs to the given context
fn add_matmul_inputs(context: &mut Context, _rows: usize, _cols: usize, matrix: &Vec<i64>) -> () {
    // Allocate a new set entry
    context.content.resize_with(1, || None);

    let mat_offset = context
        .get_free_space_and_write_slice(matrix)
        .expect("Should have space") as usize;

    if let Some(set) = &mut context.content[0] {
        set.buffers.push(DataItem {
            ident: String::from(""),
            data: Position {
                offset: mat_offset,
                size: matrix.len() * size_of::<i64>(),
            },
            key: 0,
        });
    } else {
        context.content[0] = Some(DataSet {
            ident: "".to_string(),
            buffers: vec![DataItem {
                ident: "".to_string(),
                data: Position {
                    offset: mat_offset,
                    size: matrix.len() * size_of::<i64>(),
                },
                key: 0,
            }],
        });
    }
}

// Given a result context, return the last element of the resulting matrix
fn get_checksum(composition_set: CompositionSet) -> i64 {
    // Determine offset of last matrix element
    assert_eq!(1, composition_set.context_list.len());
    let context = &composition_set.context_list[0];
    let output_dataset = context.content[0].as_ref().expect("Should contain matrix");
    let output_item = output_dataset
        .buffers
        .iter()
        .find(|buffer| buffer.key == 0)
        .expect("should find a buffer with the correct key")
        .data;
    let checksum_offset = output_item.offset + output_item.size - 8;

    // Read out the checksum
    let mut read_buffer: Vec<i64> = vec![0; 1];
    context
        .read(checksum_offset, &mut read_buffer)
        .expect("Context should contain matrix");

    return read_buffer[0];
}

async fn serve_request(
    is_cold: bool,
    req: Request<Body>,
    dispatcher: Arc<Dispatcher>,
) -> Result<Response<Body>, Infallible> {
    // Try to parse the request
    let mut request_buf = hyper::body::to_bytes(req.into_body())
        .await
        .expect("Could not read request body");

    if request_buf.len() != 16 {
        let mut bad_request = Response::new(Body::empty());
        *bad_request.status_mut() = StatusCode::BAD_REQUEST;
        return Ok::<_, Infallible>(bad_request);
    }

    let rows = request_buf.get_i64() as usize;
    let cols = request_buf.get_i64() as usize;

    let response_vec: Vec<u8> = run_mat_func(dispatcher, is_cold, rows, cols)
        .await
        .to_be_bytes()
        .to_vec();
    let response = Ok::<_, Infallible>(Response::new(response_vec.into()));
    return response;
}

async fn serve_chain(
    req: Request<Body>,
    dispatcher: Arc<Dispatcher>,
) -> Result<Response<Body>, Infallible> {
    let request_buf = hyper::body::to_bytes(req.into_body())
        .await
        .expect("Should be able to parse body");

    let request_str = std::str::from_utf8(&request_buf).unwrap();
    let uris: Vec<&str> = request_str.split("::").collect();
    let get_uri = uris[0].to_string();
    let post_uri = uris[1].to_string();

    let response_vec = run_chain(dispatcher, get_uri, post_uri)
        .await
        .to_be_bytes()
        .to_vec();
    let response = Ok::<_, Infallible>(Response::new(response_vec.into()));
    return response;
}

async fn serve_native(_req: Request<Body>) -> Result<Response<Body>, Infallible> {
    // Try to parse the request
    let mut request_buf = hyper::body::to_bytes(_req.into_body())
        .await
        .expect("Could not read request body");

    if request_buf.len() != 16 {
        let mut bad_request = Response::new(Body::empty());
        *bad_request.status_mut() = StatusCode::BAD_REQUEST;
        return Ok::<_, Infallible>(bad_request);
    }

    let rows = request_buf.get_i64() as usize;
    let cols = request_buf.get_i64() as usize;

    let mat_size: usize = rows * cols;

    // Initialize matrix if necessary
    unsafe {
        INIT_MATRIX.call_once(|| {
            for i in 0..mat_size {
                DUMMY_MATRIX.push(i as i64 + 1)
            }
        });
    }

    let mut out_mat: Vec<i64> = vec![0; mat_size];
    for i in 0..rows {
        for j in 0..rows {
            for k in 0..cols {
                unsafe {
                    out_mat[i * rows + j] +=
                        DUMMY_MATRIX[i * cols + k] * DUMMY_MATRIX[j * cols + k];
                }
            }
        }
    }

    let checksum = out_mat[rows * cols - 1];

    Ok::<_, Infallible>(Response::new(checksum.to_be_bytes().to_vec().into()))
}

async fn serve_stats(
    _req: Request<Body>,
    dispatcher: Arc<Dispatcher>,
) -> Result<Response<Body>, Infallible> {
    let archive_guard = match dispatcher.archive.lock() {
        Ok(guard) => guard,
        Err(_) => {
            return Ok::<_, Infallible>(Response::new("Could not lock archive for stats".into()))
        }
    };
    return Ok::<_, Infallible>(Response::new(archive_guard.get_summary().into()));
}

async fn service(
    req: Request<Body>,
    dispatcher: Arc<Dispatcher>,
) -> Result<Response<Body>, Infallible> {
    let uri = req.uri().path();
    // println!("Got request for {}", uri);
    match uri {
        "/cold/matmul" => serve_request(true, req, dispatcher).await,
        "/hot/matmul" => serve_request(false, req, dispatcher).await,
        "/cold/compute" => serve_chain(req, dispatcher).await,
        "/hot/compute" => serve_chain(req, dispatcher).await,
        "/native" => serve_native(req).await,
        "/stats" => serve_stats(req, dispatcher).await,
        _ => Ok::<_, Infallible>(Response::new(
            // format!("Hello, World! You asked for: {}\n", uri).into(),
            format!("Hello, Wor\n").into(),
        )),
    }
}

fn main() -> () {
    // set up dispatcher configuration basics
    let mut domains = BTreeMap::new();
    const COMPUTE_DOMAIN: ContextTypeId = 0;
    const COMPUTE_ENGINE: EngineTypeId = 0;
    const SYS_CONTEXT: ContextTypeId = 1;
    const SYS_ENGINE: EngineTypeId = 1;
    let mut type_map = BTreeMap::new();
    type_map.insert(COMPUTE_ENGINE, COMPUTE_DOMAIN);
    type_map.insert(SYS_ENGINE, SYS_CONTEXT);
    let num_cores = u8::try_from(core_affinity::get_core_ids().unwrap().len()).unwrap();
    // TODO: This calculation makes sense only for running matmul-128x128 workload on MMU engines
    let num_dispatcher_cores = (num_cores + 13) / 14;
    let mut pool_map = BTreeMap::new();
<<<<<<< HEAD
    pool_map.insert(COMPUTE_ENGINE, (1..=63).collect());
    pool_map.insert(SYS_ENGINE, (0..128).collect());
=======
    pool_map.insert(COMPUTE_ENGINE, (num_dispatcher_cores..num_cores).collect());
    // TODO: It's not safe to share cores between compute engines and system engines
    pool_map.insert(SYS_ENGINE, (0..num_cores).collect());
>>>>>>> 11129514
    let resource_pool = ResourcePool {
        engine_pool: Mutex::new(pool_map),
    };
    domains.insert(
        SYS_CONTEXT,
        MallocMemoryDomain::init(Vec::new()).expect("Should be able to initialize malloc domain"),
    );
    let mut registry;
    // insert specific configuration
    #[cfg(all(feature = "cheri", feature = "mmu", feature = "wasm"))]
    std::compile_error!("Should only have one feature out of mmu or cheri or wasm");
    #[cfg(all(any(feature = "cheri", feature = "mmu", feature = "wasm"), feature = "hyper_io"))]
    {
        let mut drivers = BTreeMap::new();
        let mut mmm_path = std::path::PathBuf::from(env!("CARGO_MANIFEST_DIR"));
        let mut busy_path = std::path::PathBuf::from(env!("CARGO_MANIFEST_DIR"));
        let driver;
        #[cfg(feature = "cheri")]
        {
            domains.insert(
                COMPUTE_DOMAIN,
                CheriMemoryDomain::init(Vec::new()).expect("Should be able to initialize domain"),
            );
            driver = Box::new(CheriDriver {}) as Box<dyn Driver>;
            mmm_path.push("../machine_interface/tests/data/test_elf_cheri_matmul");
            busy_path.push("../machine_interface/tests/data/test_elf_cheri_busy");
        }
        #[cfg(feature = "mmu")]
        {
            domains.insert(
                COMPUTE_DOMAIN,
                MmuMemoryDomain::init(Vec::new()).expect("Should be able to initialize domain"),
            );
            driver = Box::new(MmuDriver {}) as Box<dyn Driver>;
            mmm_path.push(format!(
                "../machine_interface/tests/data/test_elf_mmu_{}_matmul",
                std::env::consts::ARCH
            ));
            busy_path.push(format!(
                "../machine_interface/tests/data/test_elf_mmu_{}_busy",
                std::env::consts::ARCH
            ));
        }
        #[cfg(feature = "wasm")]
        {
            domains.insert(
                COMPUTE_DOMAIN,
                WasmMemoryDomain::init(Vec::new()).expect("Should be able to initialize domain"),
            );
            driver = Box::new(WasmDriver {}) as Box<dyn Driver>;
            mmm_path.push(format!(
                "../machine_interface/tests/data/test_sysld_wasm_{}_matmul",
                std::env::consts::ARCH
            ));
            busy_path.push(format!(
                "../machine_interface/tests/data/test_sysld_wasm_{}_busy",
                std::env::consts::ARCH
            ));
        }
        let system_driver = Box::new(HyperDriver {});
        drivers.insert(COMPUTE_ENGINE, driver);
        drivers.insert(SYS_ENGINE, system_driver);
        registry = FunctionRegistry::new(drivers);
        // add for hot function
        registry.add_local(
            HOT_ID,
            COMPUTE_ENGINE,
            mmm_path.to_str().unwrap(),
            vec![String::from("")],
            vec![String::from("")],
        );
        // add for cold function
        registry.add_local(
            COLD_ID,
            COMPUTE_ENGINE,
            mmm_path.to_str().unwrap(),
            vec![String::from("")],
            vec![String::from("")],
        );
        // add for cold function
        registry.add_local(
            BUSY_ID,
            COMPUTE_ENGINE,
            busy_path.to_str().unwrap(),
            vec![String::from("")],
            vec![String::from("")],
        );
        // add http system function
        // first try only download and spin, TODO: add upload
        registry
            .add_system(HTTP_ID, SYS_ENGINE)
            .expect("Should be able to add system function");
        let composition = Composition {
            dependencies: vec![
                FunctionDependencies {
                    function: HTTP_ID,
                    input_set_ids: vec![Some(0), None, None],
                    output_set_ids: vec![Some(1), Some(2), Some(3)],
                },
                FunctionDependencies {
                    function: BUSY_ID,
                    input_set_ids: vec![Some(3)],
                    output_set_ids: vec![Some(4)],
                },
                FunctionDependencies {
                    function: HTTP_ID,
                    input_set_ids: vec![Some(5), None, Some(4)],
                    output_set_ids: vec![Some(6)],
                },
            ],
        };
        let output_set_map = BTreeMap::from([(4, 0), (6, 1)]);
        let input_sets = get_system_function_input_sets(SystemFunction::HTTP);
        let output_sets = get_system_function_output_sets(SystemFunction::HTTP);
        registry.add_composition(
            COMPOSITION_ID,
            composition,
            input_sets,
            output_sets,
            output_set_map,
        );
    }
    #[cfg(not(all(any(feature = "cheri", feature = "mmu", feature = "wasm"), feature = "hyper_io")))]
    {
        let loader_map = BTreeMap::new();
        registry = FunctionRegistry::new(loader_map);
    }

    // Create an ARC pointer to the dispatcher for thread-safe access
    let dispatcher_ptr = Arc::new(
        Dispatcher::init(domains, type_map, registry, resource_pool)
            .expect("Should be able to start dispatcher"),
    );

    // make multithreaded front end that only uses core 0
    // set up tokio runtime, need io in any case
    let mut runtime_builder = Builder::new_multi_thread();
    runtime_builder.enable_io();
    runtime_builder.worker_threads(num_dispatcher_cores.into());
    runtime_builder.on_thread_start(|| {
        static ATOMIC_ID: AtomicU8 = AtomicU8::new(0);
        let core_id = ATOMIC_ID.fetch_add(1, Ordering::SeqCst);
        if !core_affinity::set_for_current(CoreId { id: core_id.into() }) {
            return;
        }
        println!("Dispatcher running on core {}", core_id);
    });
    let runtime = runtime_builder.build().unwrap();
    let _guard = runtime.enter();

    // ready http endpoint
    let addr = SocketAddr::from(([0, 0, 0, 0], 8080));
    let make_svc = make_service_fn(move |_| {
        let new_dispatcher_ptr = dispatcher_ptr.clone();
        async move {
            Ok::<_, Infallible>(service_fn(move |req| {
                let service_dispatcher_ptr = new_dispatcher_ptr.clone();
                service(req, service_dispatcher_ptr)
            }))
        }
    });
    let server = Server::bind(&addr).serve(make_svc);

    #[cfg(feature = "cheri")]
    println!("Hello, World (cheri)");
    #[cfg(feature = "mmu")]
    println!("Hello, World (mmu)");
    #[cfg(feature = "wasm")]
    println!("Hello, World (wasm)");
    #[cfg(not(any(feature = "cheri", feature = "mmu", feature = "wasm")))]
    println!("Hello, World (native)");
    // Run this server for... forever!
    if let Err(e) = runtime.block_on(server) {
        eprintln!("server error: {}", e);
    }
}<|MERGE_RESOLUTION|>--- conflicted
+++ resolved
@@ -422,14 +422,7 @@
     // TODO: This calculation makes sense only for running matmul-128x128 workload on MMU engines
     let num_dispatcher_cores = (num_cores + 13) / 14;
     let mut pool_map = BTreeMap::new();
-<<<<<<< HEAD
-    pool_map.insert(COMPUTE_ENGINE, (1..=63).collect());
-    pool_map.insert(SYS_ENGINE, (0..128).collect());
-=======
-    pool_map.insert(COMPUTE_ENGINE, (num_dispatcher_cores..num_cores).collect());
     // TODO: It's not safe to share cores between compute engines and system engines
-    pool_map.insert(SYS_ENGINE, (0..num_cores).collect());
->>>>>>> 11129514
     let resource_pool = ResourcePool {
         engine_pool: Mutex::new(pool_map),
     };
