use bytes::Buf;
use core_affinity::{self, CoreId};
<<<<<<< HEAD
use dandelion_commons::{
    records::{Archive, RecordPoint, Recorder},
    ContextTypeId, EngineTypeId,
};
=======
>>>>>>> 83f0d47b
use dispatcher::{
    composition::CompositionSet, dispatcher::Dispatcher, function_registry::Metadata,
    resource_pool::ResourcePool,
};
use futures::lock::Mutex;
use futures::stream::StreamExt;
use http::StatusCode;
use hyper::{
    service::{make_service_fn, service_fn},
    Body, Request, Response, Server,
};

use log::{error, info};
use machine_interface::{
    function_driver::ComputeResource,
    machine_config::EngineType,
    memory_domain::{
        mmap::MmapMemoryDomain, read_only::ReadOnlyContext, Context, ContextTrait, MemoryDomain,
    },
    DataItem, DataSet, Position,
};
use signal_hook::consts::signal::*;
use signal_hook_tokio::Signals;

use serde::Deserialize;
use std::{
    collections::BTreeMap,
    convert::Infallible,
    io::{self, Write},
    mem::size_of,
    net::SocketAddr,
    path::PathBuf,
<<<<<<< HEAD
    process::Command,
    sync::Mutex as SyncMutex,
=======
>>>>>>> 83f0d47b
    sync::{
        atomic::{AtomicU8, Ordering},
        Arc, Once,
    },
};
use tokio::runtime::Builder;

static INIT_MATRIX: Once = Once::new();
static mut DUMMY_MATRIX: Vec<i64> = Vec::new();
const FUNCTION_FOLDER_PATH: &str = "/tmp/dandelion_server";

// Handles graceful shutdown
async fn handle_signals(mut signals: Signals) -> io::Result<()> {
    while let Some(signal) = signals.next().await {
        match signal {
            SIGTERM | SIGINT | SIGQUIT => {
                return Ok(());
            }
            _ => unreachable!(),
        }
    }
    Ok(())
}

async fn run_chain(
    dispatcher: Arc<Dispatcher>,
    is_cold: bool,
    function_name: String,
    get_uri: String,
    post_uri: String,
<<<<<<< HEAD
    max_cold: u64,
    mut recorder: Recorder,
) -> (u64, Recorder) {
    let domain = MmapMemoryDomain::init(vec![]).expect("Should be able to get Mmap domain");
=======
) -> u64 {
    // TODO just have all the strings concatinated and create const context
    let domain = MmapMemoryDomain::init(machine_interface::memory_domain::MemoryResource::None)
        .expect("Should be able to get Mmap domain");
>>>>>>> 83f0d47b
    let mut input_context = domain
        .acquire_context(128)
        .expect("Should be able to get malloc context");
    let get_request = format!("GET {} HTTP/1.1", get_uri);
    let post_request = format!("PUT {} HTTP/1.1", post_uri);
    let get_request_offset = input_context
        .get_free_space_and_write_slice(get_request.as_bytes())
        .expect("Should be able to write") as usize;
    let post_request_offset = input_context
        .get_free_space_and_write_slice(post_request.as_bytes())
        .expect("Should be able to write") as usize;
    input_context.content.push(Some(DataSet {
        ident: String::from("request"),
        buffers: vec![DataItem {
            ident: String::from("request"),
            data: Position {
                offset: get_request_offset,
                size: get_request.len(),
            },
            key: 0,
        }],
    }));
    input_context.content.push(Some(DataSet {
        ident: String::from("request"),
        buffers: vec![DataItem {
            ident: String::from("request"),
            data: Position {
                offset: post_request_offset,
                size: post_request.len(),
            },
            key: 0,
        }],
    }));
    let input_arc = Arc::new(input_context);
    let inputs = vec![
        (0, CompositionSet::from((0, vec![input_arc.clone()]))),
        (5, CompositionSet::from((1, vec![input_arc]))),
    ];
    let output_mapping = vec![Some(0), Some(1)];

<<<<<<< HEAD
    let counter = COLD_COUNTER.fetch_add(1, Ordering::Relaxed);
    let function_id = if !is_cold {
        COMPOSITION_ID
    } else {
        COMPOSITION_COLD_ID_BASE + counter % max_cold
    };
    recorder
        .record(RecordPoint::QueueFunctionDispatcher)
        .unwrap();
    let (result, recorder) = dispatcher
        .queue_function(function_id, inputs, output_mapping, false, recorder)
=======
    let result = dispatcher
        .queue_function_by_name(function_name, inputs, output_mapping, is_cold)
>>>>>>> 83f0d47b
        .await
        .expect("Should get response from chain");
    assert_eq!(2, result.len());
    // check http post response
    let post_composition_set = result
        .get(&1)
        .expect("Should have composition set for post response");
    assert_eq!(1, post_composition_set.context_list.len());
    let post_context = &post_composition_set.context_list[0].0;
    assert_eq!(3, post_context.content.len());
    let post_set = post_context.content[0]
        .as_ref()
        .expect("Should have status set");
    assert_eq!(1, post_set.buffers.len());
    let post_status_position = post_set.buffers[0].data;
    let mut post_vec = Vec::<u8>::new();
    post_vec.resize(post_status_position.size, 0);
    post_context
        .read(post_status_position.offset, post_vec.as_mut_slice())
        .expect("Should be able to read post response");
    assert_eq!("HTTP/1.1 200 OK".as_bytes(), post_vec.as_slice());

    // check iteration result
    let result_compositon_set = result.get(&0).expect("Should have set 0");
    assert_eq!(1, result_compositon_set.context_list.len());
    let result_context = &result_compositon_set.context_list[0].0;
    assert_eq!(1, result_context.content.len());
    let result_set = result_context.content[0]
        .as_ref()
        .expect("Should contain a return number");
    assert_eq!(1, result_set.buffers.len());
    let result_position = result_set.buffers[0].data;

    let mut result_vec = vec![0u8; result_position.size];
    result_context
        .read(result_position.offset, result_vec.as_mut_slice())
        .expect("Should be able to read result");
    let checksum = u64::from_ne_bytes(result_vec[0..8].try_into().unwrap());

    return (checksum, recorder);
}

async fn run_mat_func(
    dispatcher: Arc<Dispatcher>,
    is_cold: bool,
    rows: usize,
    cols: usize,
<<<<<<< HEAD
    max_cold: u64,
    mut recorder: Recorder,
) -> (i64, Recorder) {
=======
    function_name: String,
) -> i64 {
>>>>>>> 83f0d47b
    let mat_size: usize = rows * cols;

    // Initialize matrix if necessary
    unsafe {
        INIT_MATRIX.call_once(|| {
            // TODO: add cols
            DUMMY_MATRIX.push(rows as i64);
            for i in 0..mat_size {
                DUMMY_MATRIX.push(i as i64 + 1)
            }
        });
    }

    let input_context = unsafe { add_matmul_inputs(&mut DUMMY_MATRIX) };

    let inputs = vec![(
        0,
        CompositionSet::from((0, vec![(Arc::new(input_context))])),
    )];
    let outputs = vec![Some(0)];
<<<<<<< HEAD
    let counter = COLD_COUNTER.fetch_add(1, Ordering::Relaxed);
    let function_id = if !is_cold {
        MMM_ID
    } else {
        MMM_COLD_ID_BASE + counter % max_cold
    };
    recorder
        .record(RecordPoint::QueueFunctionDispatcher)
        .unwrap();
    let result: Result<
        (BTreeMap<usize, CompositionSet>, Recorder),
        dandelion_commons::DandelionError,
    > = dispatcher
        .queue_function(function_id, inputs, outputs, is_cold, recorder)
        .await;
=======
    let result: Result<BTreeMap<usize, CompositionSet>, dandelion_commons::DandelionError> =
        dispatcher
            .queue_function_by_name(function_name, inputs, outputs, is_cold)
            .await;
>>>>>>> 83f0d47b

    let (mut result_map, recorder) = result.expect("should get result from function");

    let result_context: CompositionSet = result_map
        .remove(&0)
        .expect("should have composition set 0");

    return (get_checksum(result_context), recorder);
}

// Add the matrix multiplication inputs to the given context
fn add_matmul_inputs(matrix: &'static mut Vec<i64>) -> Context {
    // Allocate a new set entry
    let matrix_size = matrix.len() * size_of::<i64>();
    let mut context = ReadOnlyContext::new_static(matrix);
    context.content.resize_with(1, || None);
    let _ = context.occupy_space(0, matrix_size);

    if let Some(set) = &mut context.content[0] {
        set.buffers.push(DataItem {
            ident: String::from(""),
            data: Position {
                offset: 0,
                size: matrix_size,
            },
            key: 0,
        });
    } else {
        context.content[0] = Some(DataSet {
            ident: "".to_string(),
            buffers: vec![DataItem {
                ident: "".to_string(),
                data: Position {
                    offset: 0,
                    size: matrix_size,
                },
                key: 0,
            }],
        });
    }
    return context;
}

// Given a result context, return the last element of the resulting matrix
fn get_checksum(composition_set: CompositionSet) -> i64 {
    // Determine offset of last matrix element
    assert_eq!(1, composition_set.context_list.len());
    let context = &composition_set.context_list[0].0;
    let output_dataset = context.content[0].as_ref().expect("Should contain matrix");
    let output_item = output_dataset
        .buffers
        .iter()
        .find(|buffer| buffer.key == 0)
        .expect("should find a buffer with the correct key")
        .data;
    let checksum_offset = output_item.offset + output_item.size - 8;

    // Read out the checksum
    let mut read_buffer: Vec<i64> = vec![0; 1];
    context
        .read(checksum_offset, &mut read_buffer)
        .expect("Context should contain matrix");

    return read_buffer[0];
}

#[derive(Deserialize)]
struct MatrixRequest {
    name: String,
    rows: u64,
    cols: u64,
}

async fn serve_request(
    is_cold: bool,
    req: Request<Body>,
    dispatcher: Arc<Dispatcher>,
<<<<<<< HEAD
    max_cold: u64,
    archive: Arc<SyncMutex<Archive>>,
=======
>>>>>>> 83f0d47b
) -> Result<Response<Body>, Infallible> {
    let mut recorder = archive.lock().unwrap().get_recorder().unwrap();
    let _ = recorder.record(RecordPoint::Arrival);

    // Try to parse the request
    let request_buf = hyper::body::to_bytes(req.into_body())
        .await
        .expect("Could not read request body");
<<<<<<< HEAD

    if request_buf.len() != 16 {
        let mut bad_request = Response::new(Body::empty());
        *bad_request.status_mut() = StatusCode::BAD_REQUEST;
        return Ok::<_, Infallible>(bad_request);
    }

    let rows = request_buf.get_i64() as usize;
    let cols = request_buf.get_i64() as usize;

    let (response, mut recorder) =
        run_mat_func(dispatcher, is_cold, rows, cols, max_cold, recorder).await;
    let response = Ok::<_, Infallible>(Response::new(response.to_be_bytes().to_vec().into()));

    // TODO: we should return it to the pre-allocated set.
    recorder.record(RecordPoint::EndService).unwrap();
    archive.lock().unwrap().add_recorder(recorder);

=======
    let request_map: MatrixRequest =
        bson::from_slice(&request_buf).expect("Should be able to deserialize matrix request");

    let response_vec: Vec<u8> = run_mat_func(
        dispatcher,
        is_cold,
        request_map.rows as usize,
        request_map.cols as usize,
        request_map.name,
    )
    .await
    .to_be_bytes()
    .to_vec();
    let response = Ok::<_, Infallible>(Response::new(response_vec.into()));
>>>>>>> 83f0d47b
    return response;
}

#[derive(Deserialize)]
struct ChainRequest {
    name: String,
    get_uri: String,
    post_uri: String,
}

async fn serve_chain(
    is_cold: bool,
    req: Request<Body>,
    dispatcher: Arc<Dispatcher>,
<<<<<<< HEAD
    max_cold: u64,
    archive: Arc<SyncMutex<Archive>>,
=======
>>>>>>> 83f0d47b
) -> Result<Response<Body>, Infallible> {
    let mut recorder = archive.lock().unwrap().get_recorder().unwrap();
    let _ = recorder.record(RecordPoint::Arrival);

    let request_buf = hyper::body::to_bytes(req.into_body())
        .await
        .expect("Should be able to parse body");
<<<<<<< HEAD

    let request_str = std::str::from_utf8(&request_buf).unwrap();
    let uris: Vec<&str> = request_str.split("::").collect();
    let get_uri = uris[0].to_string();
    let post_uri = uris[1].to_string();

    let (response, mut recorder) =
        run_chain(dispatcher, is_cold, get_uri, post_uri, max_cold, recorder).await;
    let response = Ok::<_, Infallible>(Response::new(response.to_be_bytes().to_vec().into()));

    recorder.record(RecordPoint::EndService).unwrap();
    archive.lock().unwrap().add_recorder(recorder);

=======
    let request_map: ChainRequest =
        bson::from_slice(&request_buf).expect("Should be able to deserialize matrix request");

    let response_vec = run_chain(
        dispatcher,
        is_cold,
        request_map.name,
        request_map.get_uri,
        request_map.post_uri,
    )
    .await
    .to_be_bytes()
    .to_vec();
    let response = Ok::<_, Infallible>(Response::new(response_vec.into()));
>>>>>>> 83f0d47b
    return response;
}

async fn serve_native(
    _req: Request<Body>,
    _archive: Arc<SyncMutex<Archive>>,
) -> Result<Response<Body>, Infallible> {
    // Try to parse the request
    let mut request_buf = hyper::body::to_bytes(_req.into_body())
        .await
        .expect("Could not read request body");

    if request_buf.len() != 16 {
        let mut bad_request = Response::new(Body::empty());
        *bad_request.status_mut() = StatusCode::BAD_REQUEST;
        return Ok::<_, Infallible>(bad_request);
    }

    let rows = request_buf.get_i64() as usize;
    let cols = request_buf.get_i64() as usize;

    let mat_size: usize = rows * cols;

    // Initialize matrix if necessary
    unsafe {
        INIT_MATRIX.call_once(|| {
            for i in 0..mat_size {
                DUMMY_MATRIX.push(i as i64 + 1)
            }
        });
    }

    let mut out_mat: Vec<i64> = vec![0; mat_size];
    for i in 0..rows {
        for j in 0..rows {
            for k in 0..cols {
                unsafe {
                    out_mat[i * rows + j] +=
                        DUMMY_MATRIX[i * cols + k] * DUMMY_MATRIX[j * cols + k];
                }
            }
        }
    }

    let checksum = out_mat[rows * cols - 1];

    Ok::<_, Infallible>(Response::new(checksum.to_be_bytes().to_vec().into()))
}

#[derive(Debug, Deserialize)]
struct RegisterFunction {
    name: String,
    context_size: u64,
    engine_type: String,
    binary: Vec<u8>,
}

async fn register_function(
    req: Request<Body>,
    dispatcher: Arc<Dispatcher>,
) -> Result<Response<Body>, Infallible> {
    let bytes = hyper::body::to_bytes(req.into_body())
        .await
        .expect("Failed to extract body from function registration");
    // find first line end character
    let request_map: RegisterFunction =
        bson::from_slice(&bytes).expect("Should be able to deserialize request");
    // write function to file
    std::fs::create_dir_all(FUNCTION_FOLDER_PATH).unwrap();
    let mut path_buff = PathBuf::from(FUNCTION_FOLDER_PATH);
    path_buff.push(request_map.name.clone());
    let mut function_file = std::fs::File::create(path_buff.clone())
        .expect("Failed to create file for registering function");
    function_file
        .write_all(&request_map.binary)
        .expect("Failed to write file with content for registering");
    let engine_type = match request_map.engine_type.as_str() {
        #[cfg(feature = "wasm")]
        "RWasm" => EngineType::RWasm,
        #[cfg(feature = "mmu")]
        "Process" => EngineType::Process,
        #[cfg(feature = "cheri")]
        "Cheri" => EngineType::Cheri,
        _ => panic!("Unkown error type string"),
    };
    dispatcher
        .insert_func(
            request_map.name,
            engine_type,
            request_map.context_size as usize,
            path_buff.to_str().unwrap(),
            Metadata {
                input_sets: Arc::new(vec![(String::from(""), None)]),
                output_sets: Arc::new(vec![String::from("")]),
            },
        )
        .await
        .expect("Should be able to insert function");
    return Ok::<_, Infallible>(Response::new("Function registered".into()));
}

#[derive(Debug, Deserialize)]
struct RegisterChain {
    composition: String,
}

async fn register_composition(
    req: Request<Body>,
    dispatcher: Arc<Dispatcher>,
) -> Result<Response<Body>, Infallible> {
    let bytes = hyper::body::to_bytes(req.into_body())
        .await
        .expect("Failed to extract body from function registration");
    // find first line end character
    let request_map: RegisterChain =
        bson::from_slice(&bytes).expect("Should be able to deserialize request");
    // write function to file
    dispatcher
        .insert_compositions(request_map.composition)
        .await
        .expect("Should be able to insert function");
    return Ok::<_, Infallible>(Response::new("Function registered".into()));
}
async fn serve_stats(
    _req: Request<Body>,
    archive: Arc<SyncMutex<Archive>>,
) -> Result<Response<Body>, Infallible> {
    let archive_guard = match archive.lock() {
        Ok(guard) => guard,
        Err(_) => {
            return Ok::<_, Infallible>(Response::new("Could not lock archive for stats".into()))
        }
    };
    return Ok::<_, Infallible>(Response::new(archive_guard.get_summary().into()));
}

async fn service(
    req: Request<Body>,
    dispatcher: Arc<Dispatcher>,
<<<<<<< HEAD
    max_cold: u64,
    archive: Arc<SyncMutex<Archive>>,
=======
>>>>>>> 83f0d47b
) -> Result<Response<Body>, Infallible> {
    let uri = req.uri().path();
    match uri {
<<<<<<< HEAD
        "/cold/matmul" => serve_request(true, req, dispatcher, max_cold, archive).await,
        "/hot/matmul" => serve_request(false, req, dispatcher, max_cold, archive).await,
        "/cold/compute" => serve_chain(true, req, dispatcher, max_cold, archive).await,
        "/hot/compute" => serve_chain(false, req, dispatcher, max_cold, archive).await,
        "/cold/io" => serve_chain(true, req, dispatcher, max_cold, archive).await,
        "/hot/io" => serve_chain(false, req, dispatcher, max_cold, archive).await,
        "/native" => serve_native(req, archive).await,
        "/stats" => serve_stats(req, archive).await,
=======
        "/register/function" => register_function(req, dispatcher).await,
        "/register/composition" => register_composition(req, dispatcher).await,
        "/cold/matmul" => serve_request(true, req, dispatcher).await,
        "/hot/matmul" => serve_request(false, req, dispatcher).await,
        "/cold/compute" => serve_chain(true, req, dispatcher).await,
        "/hot/compute" => serve_chain(false, req, dispatcher).await,
        "/cold/io" => serve_chain(true, req, dispatcher).await,
        "/hot/io" => serve_chain(false, req, dispatcher).await,
        "/native" => serve_native(req).await,
        "/stats" => serve_stats(req, dispatcher).await,
>>>>>>> 83f0d47b
        _ => Ok::<_, Infallible>(Response::new(
            // format!("Hello, World! You asked for: {}\n", uri).into(),
            format!("Hello, Wor\n").into(),
        )),
    }
}

fn main() -> () {
    env_logger::init();

    // find available resources
    let num_cores = u8::try_from(core_affinity::get_core_ids().unwrap().len()).unwrap();
    // TODO: This calculation makes sense only for running matmul-128x128 workload on MMU engines
    let num_dispatcher_cores = std::env::var("NUM_DISP_CORES")
        .map_or_else(|_e| (num_cores + 13) / 14, |n| n.parse::<u8>().unwrap());
    assert!(
        num_dispatcher_cores > 0 && num_dispatcher_cores < num_cores,
        "invalid dispatcher core number: {}",
        num_dispatcher_cores
    );
    // make multithreaded front end that only uses core 0
    // set up tokio runtime, need io in any case
    let mut runtime_builder = Builder::new_multi_thread();
    runtime_builder.enable_io();
    runtime_builder.worker_threads(num_dispatcher_cores.into());
    runtime_builder.on_thread_start(|| {
        static ATOMIC_ID: AtomicU8 = AtomicU8::new(0);
        let core_id = ATOMIC_ID.fetch_add(1, Ordering::SeqCst);
        if !core_affinity::set_for_current(CoreId { id: core_id.into() }) {
            return;
        }
        info!("Dispatcher running on core {}", core_id);
    });
    let runtime = runtime_builder.build().unwrap();

    // set up dispatcher configuration basics
    let mut pool_map = BTreeMap::new();

    // insert engines for the currentyl selected compute engine type
    // todo add function to machine config to detect resources and auto generate this
    #[cfg(feature = "wasm")]
    let engine_type = EngineType::RWasm;
    #[cfg(feature = "mmu")]
    let engine_type = EngineType::Process;
    #[cfg(feature = "cheri")]
    let engine_type = EngineType::Cheri;
    #[cfg(any(feature = "cheri", feature = "wasm", feature = "mmu"))]
    pool_map.insert(
        engine_type,
        (num_dispatcher_cores..num_cores)
            .map(|code_id| ComputeResource::CPU(code_id))
            .collect(),
    );
    #[cfg(hyper_io)]
    pool_map.insert(
        EngineType::Hyper,
        (0..num_dispatcher_cores)
            .map(|core_id| ComputeResource::CPU(core_id))
            .collect(),
    );
    let resource_pool = ResourcePool {
        engine_pool: Mutex::new(pool_map),
    };

    // Create an ARC pointer to the dispatcher for thread-safe access
    let dispatcher_ptr =
        Arc::new(Dispatcher::init(resource_pool).expect("Should be able to start dispatcher"));

    // Recording setup
    let tracing_archive: Arc<SyncMutex<Archive>> = Arc::new(SyncMutex::new(Archive::new()));
    let recorders: Vec<_> = (0..1000000)
        .map(|_| Recorder::new(tracing_archive.clone()))
        .collect();
    tracing_archive.lock().unwrap().init(recorders);

    let _guard = runtime.enter();

    // ready http endpoint
    let addr = SocketAddr::from(([0, 0, 0, 0], 8080));
    let make_svc = make_service_fn(move |_| {
        let new_dispatcher_ptr = dispatcher_ptr.clone();
        let new_archive_ptr: Arc<SyncMutex<Archive>> = tracing_archive.clone();
        async move {
            Ok::<_, Infallible>(service_fn(move |req| {
                let service_dispatcher_ptr = new_dispatcher_ptr.clone();
<<<<<<< HEAD
                let service_archive_ptr = new_archive_ptr.clone();
                service(req, service_dispatcher_ptr, 0, service_archive_ptr)
=======
                service(req, service_dispatcher_ptr)
>>>>>>> 83f0d47b
            }))
        }
    });
    let server = Server::bind(&addr).serve(make_svc);

    let signals = Signals::new(&[SIGTERM, SIGINT, SIGQUIT]).unwrap();
    let graceful =
        server.with_graceful_shutdown(async move { handle_signals(signals).await.unwrap() });

    #[cfg(feature = "cheri")]
    println!("Hello, World (cheri)");
    #[cfg(feature = "mmu")]
    println!("Hello, World (mmu)");
    #[cfg(feature = "wasm")]
    println!("Hello, World (wasm)");
    #[cfg(not(any(feature = "cheri", feature = "mmu", feature = "wasm")))]
    println!("Hello, World (native)");
    // Run this server for... forever... unless I receive a signal!
    if let Err(e) = runtime.block_on(graceful) {
        error!("server error: {}", e);
    }

    // clean up folder in tmp that is used for function storage
    std::fs::remove_dir_all(FUNCTION_FOLDER_PATH).unwrap();
}<|MERGE_RESOLUTION|>--- conflicted
+++ resolved
@@ -1,12 +1,6 @@
 use bytes::Buf;
 use core_affinity::{self, CoreId};
-<<<<<<< HEAD
-use dandelion_commons::{
-    records::{Archive, RecordPoint, Recorder},
-    ContextTypeId, EngineTypeId,
-};
-=======
->>>>>>> 83f0d47b
+use dandelion_commons::records::{Archive, RecordPoint, Recorder};
 use dispatcher::{
     composition::CompositionSet, dispatcher::Dispatcher, function_registry::Metadata,
     resource_pool::ResourcePool,
@@ -39,14 +33,9 @@
     mem::size_of,
     net::SocketAddr,
     path::PathBuf,
-<<<<<<< HEAD
-    process::Command,
-    sync::Mutex as SyncMutex,
-=======
->>>>>>> 83f0d47b
     sync::{
         atomic::{AtomicU8, Ordering},
-        Arc, Once,
+        Arc, Mutex as SyncMutex, Once,
     },
 };
 use tokio::runtime::Builder;
@@ -74,17 +63,11 @@
     function_name: String,
     get_uri: String,
     post_uri: String,
-<<<<<<< HEAD
-    max_cold: u64,
     mut recorder: Recorder,
 ) -> (u64, Recorder) {
-    let domain = MmapMemoryDomain::init(vec![]).expect("Should be able to get Mmap domain");
-=======
-) -> u64 {
     // TODO just have all the strings concatinated and create const context
     let domain = MmapMemoryDomain::init(machine_interface::memory_domain::MemoryResource::None)
         .expect("Should be able to get Mmap domain");
->>>>>>> 83f0d47b
     let mut input_context = domain
         .acquire_context(128)
         .expect("Should be able to get malloc context");
@@ -125,22 +108,11 @@
     ];
     let output_mapping = vec![Some(0), Some(1)];
 
-<<<<<<< HEAD
-    let counter = COLD_COUNTER.fetch_add(1, Ordering::Relaxed);
-    let function_id = if !is_cold {
-        COMPOSITION_ID
-    } else {
-        COMPOSITION_COLD_ID_BASE + counter % max_cold
-    };
     recorder
         .record(RecordPoint::QueueFunctionDispatcher)
         .unwrap();
     let (result, recorder) = dispatcher
-        .queue_function(function_id, inputs, output_mapping, false, recorder)
-=======
-    let result = dispatcher
-        .queue_function_by_name(function_name, inputs, output_mapping, is_cold)
->>>>>>> 83f0d47b
+        .queue_function_by_name(function_name, inputs, output_mapping, is_cold, recorder)
         .await
         .expect("Should get response from chain");
     assert_eq!(2, result.len());
@@ -188,14 +160,9 @@
     is_cold: bool,
     rows: usize,
     cols: usize,
-<<<<<<< HEAD
-    max_cold: u64,
+    function_name: String,
     mut recorder: Recorder,
 ) -> (i64, Recorder) {
-=======
-    function_name: String,
-) -> i64 {
->>>>>>> 83f0d47b
     let mat_size: usize = rows * cols;
 
     // Initialize matrix if necessary
@@ -216,13 +183,6 @@
         CompositionSet::from((0, vec![(Arc::new(input_context))])),
     )];
     let outputs = vec![Some(0)];
-<<<<<<< HEAD
-    let counter = COLD_COUNTER.fetch_add(1, Ordering::Relaxed);
-    let function_id = if !is_cold {
-        MMM_ID
-    } else {
-        MMM_COLD_ID_BASE + counter % max_cold
-    };
     recorder
         .record(RecordPoint::QueueFunctionDispatcher)
         .unwrap();
@@ -230,14 +190,8 @@
         (BTreeMap<usize, CompositionSet>, Recorder),
         dandelion_commons::DandelionError,
     > = dispatcher
-        .queue_function(function_id, inputs, outputs, is_cold, recorder)
+        .queue_function_by_name(function_name, inputs, outputs, is_cold, recorder)
         .await;
-=======
-    let result: Result<BTreeMap<usize, CompositionSet>, dandelion_commons::DandelionError> =
-        dispatcher
-            .queue_function_by_name(function_name, inputs, outputs, is_cold)
-            .await;
->>>>>>> 83f0d47b
 
     let (mut result_map, recorder) = result.expect("should get result from function");
 
@@ -315,11 +269,7 @@
     is_cold: bool,
     req: Request<Body>,
     dispatcher: Arc<Dispatcher>,
-<<<<<<< HEAD
-    max_cold: u64,
     archive: Arc<SyncMutex<Archive>>,
-=======
->>>>>>> 83f0d47b
 ) -> Result<Response<Body>, Infallible> {
     let mut recorder = archive.lock().unwrap().get_recorder().unwrap();
     let _ = recorder.record(RecordPoint::Arrival);
@@ -328,41 +278,27 @@
     let request_buf = hyper::body::to_bytes(req.into_body())
         .await
         .expect("Could not read request body");
-<<<<<<< HEAD
-
-    if request_buf.len() != 16 {
-        let mut bad_request = Response::new(Body::empty());
-        *bad_request.status_mut() = StatusCode::BAD_REQUEST;
-        return Ok::<_, Infallible>(bad_request);
-    }
-
-    let rows = request_buf.get_i64() as usize;
-    let cols = request_buf.get_i64() as usize;
-
-    let (response, mut recorder) =
-        run_mat_func(dispatcher, is_cold, rows, cols, max_cold, recorder).await;
-    let response = Ok::<_, Infallible>(Response::new(response.to_be_bytes().to_vec().into()));
-
-    // TODO: we should return it to the pre-allocated set.
-    recorder.record(RecordPoint::EndService).unwrap();
-    archive.lock().unwrap().add_recorder(recorder);
-
-=======
     let request_map: MatrixRequest =
         bson::from_slice(&request_buf).expect("Should be able to deserialize matrix request");
 
-    let response_vec: Vec<u8> = run_mat_func(
+    let (response_vec, mut recorder) = match run_mat_func(
         dispatcher,
         is_cold,
         request_map.rows as usize,
         request_map.cols as usize,
         request_map.name,
+        recorder,
     )
     .await
-    .to_be_bytes()
-    .to_vec();
+    {
+        (checksum, recorder) => (checksum.to_be_bytes().to_vec(), recorder),
+    };
+
     let response = Ok::<_, Infallible>(Response::new(response_vec.into()));
->>>>>>> 83f0d47b
+
+    recorder.record(RecordPoint::EndService).unwrap();
+    archive.lock().unwrap().add_recorder(recorder);
+
     return response;
 }
 
@@ -377,11 +313,7 @@
     is_cold: bool,
     req: Request<Body>,
     dispatcher: Arc<Dispatcher>,
-<<<<<<< HEAD
-    max_cold: u64,
     archive: Arc<SyncMutex<Archive>>,
-=======
->>>>>>> 83f0d47b
 ) -> Result<Response<Body>, Infallible> {
     let mut recorder = archive.lock().unwrap().get_recorder().unwrap();
     let _ = recorder.record(RecordPoint::Arrival);
@@ -389,36 +321,26 @@
     let request_buf = hyper::body::to_bytes(req.into_body())
         .await
         .expect("Should be able to parse body");
-<<<<<<< HEAD
-
-    let request_str = std::str::from_utf8(&request_buf).unwrap();
-    let uris: Vec<&str> = request_str.split("::").collect();
-    let get_uri = uris[0].to_string();
-    let post_uri = uris[1].to_string();
-
-    let (response, mut recorder) =
-        run_chain(dispatcher, is_cold, get_uri, post_uri, max_cold, recorder).await;
-    let response = Ok::<_, Infallible>(Response::new(response.to_be_bytes().to_vec().into()));
-
-    recorder.record(RecordPoint::EndService).unwrap();
-    archive.lock().unwrap().add_recorder(recorder);
-
-=======
     let request_map: ChainRequest =
         bson::from_slice(&request_buf).expect("Should be able to deserialize matrix request");
 
-    let response_vec = run_chain(
+    let (response_vec, mut recorder) = match run_chain(
         dispatcher,
         is_cold,
         request_map.name,
         request_map.get_uri,
         request_map.post_uri,
+        recorder,
     )
     .await
-    .to_be_bytes()
-    .to_vec();
+    {
+        (checksum, recorder) => (checksum.to_be_bytes().to_vec(), recorder),
+    };
     let response = Ok::<_, Infallible>(Response::new(response_vec.into()));
->>>>>>> 83f0d47b
+
+    recorder.record(RecordPoint::EndService).unwrap();
+    archive.lock().unwrap().add_recorder(recorder);
+
     return response;
 }
 
@@ -558,35 +480,20 @@
 async fn service(
     req: Request<Body>,
     dispatcher: Arc<Dispatcher>,
-<<<<<<< HEAD
-    max_cold: u64,
     archive: Arc<SyncMutex<Archive>>,
-=======
->>>>>>> 83f0d47b
 ) -> Result<Response<Body>, Infallible> {
     let uri = req.uri().path();
     match uri {
-<<<<<<< HEAD
-        "/cold/matmul" => serve_request(true, req, dispatcher, max_cold, archive).await,
-        "/hot/matmul" => serve_request(false, req, dispatcher, max_cold, archive).await,
-        "/cold/compute" => serve_chain(true, req, dispatcher, max_cold, archive).await,
-        "/hot/compute" => serve_chain(false, req, dispatcher, max_cold, archive).await,
-        "/cold/io" => serve_chain(true, req, dispatcher, max_cold, archive).await,
-        "/hot/io" => serve_chain(false, req, dispatcher, max_cold, archive).await,
+        "/register/function" => register_function(req, dispatcher).await,
+        "/register/composition" => register_composition(req, dispatcher).await,
+        "/cold/matmul" => serve_request(true, req, dispatcher, archive).await,
+        "/hot/matmul" => serve_request(false, req, dispatcher, archive).await,
+        "/cold/compute" => serve_chain(true, req, dispatcher, archive).await,
+        "/hot/compute" => serve_chain(false, req, dispatcher, archive).await,
+        "/cold/io" => serve_chain(true, req, dispatcher, archive).await,
+        "/hot/io" => serve_chain(false, req, dispatcher, archive).await,
         "/native" => serve_native(req, archive).await,
         "/stats" => serve_stats(req, archive).await,
-=======
-        "/register/function" => register_function(req, dispatcher).await,
-        "/register/composition" => register_composition(req, dispatcher).await,
-        "/cold/matmul" => serve_request(true, req, dispatcher).await,
-        "/hot/matmul" => serve_request(false, req, dispatcher).await,
-        "/cold/compute" => serve_chain(true, req, dispatcher).await,
-        "/hot/compute" => serve_chain(false, req, dispatcher).await,
-        "/cold/io" => serve_chain(true, req, dispatcher).await,
-        "/hot/io" => serve_chain(false, req, dispatcher).await,
-        "/native" => serve_native(req).await,
-        "/stats" => serve_stats(req, dispatcher).await,
->>>>>>> 83f0d47b
         _ => Ok::<_, Infallible>(Response::new(
             // format!("Hello, World! You asked for: {}\n", uri).into(),
             format!("Hello, Wor\n").into(),
@@ -672,12 +579,8 @@
         async move {
             Ok::<_, Infallible>(service_fn(move |req| {
                 let service_dispatcher_ptr = new_dispatcher_ptr.clone();
-<<<<<<< HEAD
                 let service_archive_ptr = new_archive_ptr.clone();
-                service(req, service_dispatcher_ptr, 0, service_archive_ptr)
-=======
-                service(req, service_dispatcher_ptr)
->>>>>>> 83f0d47b
+                service(req, service_dispatcher_ptr, service_archive_ptr)
             }))
         }
     });
