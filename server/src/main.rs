--- conflicted
+++ resolved
@@ -47,13 +47,7 @@
 
 #[cfg(feature = "wasm")]
 use machine_interface::{
-<<<<<<< HEAD
-    function_driver::{compute_driver::wasm::WasmDriver, Driver},
-    memory_domain::{wasm::WasmMemoryDomain, Context, ContextTrait, MemoryDomain},
-    DataItem, DataSet, Position,
-=======
     function_driver::compute_driver::wasm::WasmDriver, memory_domain::wasm::WasmMemoryDomain,
->>>>>>> 1179534f
 };
 
 #[cfg(not(any(feature = "cheri", feature = "mmu", feature = "wasm")))]
@@ -535,21 +529,6 @@
     let mut type_map = BTreeMap::new();
     type_map.insert(COMPUTE_ENGINE, COMPUTE_DOMAIN);
     type_map.insert(SYS_ENGINE, SYS_CONTEXT);
-<<<<<<< HEAD
-    let num_cores = u8::try_from(core_affinity::get_core_ids().unwrap().len()).unwrap();
-    // TODO: This calculation makes sense only for running matmul-128x128 workload on MMU engines
-    let num_dispatcher_cores = std::env::var("NUM_DISP_CORES")
-        .map_or_else(|_e| (num_cores + 13) / 14, |n| n.parse::<u8>().unwrap());
-    assert!(
-        num_dispatcher_cores > 0 && num_dispatcher_cores < num_cores,
-        "invalid dispatcher core number: {}",
-        num_dispatcher_cores
-    );
-    let mut pool_map = BTreeMap::new();
-    pool_map.insert(COMPUTE_ENGINE, (num_dispatcher_cores..num_cores).collect());
-    pool_map.insert(SYS_ENGINE, (0..num_cores).collect());
-    // TODO: It's not safe to share cores between compute engines and system engines
-=======
     let mut pool_map = BTreeMap::new();
 
     pool_map.insert(
@@ -564,7 +543,6 @@
             .map(|core_id| ComputeResource::CPU(core_id))
             .collect(),
     );
->>>>>>> 1179534f
     let resource_pool = ResourcePool {
         engine_pool: Mutex::new(pool_map),
     };
@@ -577,14 +555,10 @@
     // insert specific configuration
     #[cfg(all(feature = "cheri", feature = "mmu", feature = "wasm"))]
     std::compile_error!("Should only have one feature out of mmu or cheri or wasm");
-<<<<<<< HEAD
-    #[cfg(all(any(feature = "cheri", feature = "mmu", feature = "wasm"), feature = "hyper_io"))]
-=======
     #[cfg(all(
         any(feature = "cheri", feature = "mmu", feature = "wasm"),
         feature = "hyper_io"
     ))]
->>>>>>> 1179534f
     {
         let mut drivers = BTreeMap::new();
         let mut mmm_path = PathBuf::from(env!("CARGO_MANIFEST_DIR"));
@@ -799,14 +773,10 @@
             }
         }
     }
-<<<<<<< HEAD
-    #[cfg(not(all(any(feature = "cheri", feature = "mmu", feature = "wasm"), feature = "hyper_io")))]
-=======
     #[cfg(not(all(
         any(feature = "cheri", feature = "mmu", feature = "wasm"),
         feature = "hyper_io"
     )))]
->>>>>>> 1179534f
     {
         let loader_map = BTreeMap::new();
         registry = FunctionRegistry::new(loader_map);
