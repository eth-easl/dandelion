use core_affinity::{self, CoreId};
use dandelion_commons::{
    records::{Archive, ArchiveInit, RecordPoint, Recorder},
    DandelionResult,
};
use dandelion_server::DandelionBody;
use dispatcher::{
    composition::CompositionSet, dispatcher::Dispatcher, function_registry::Metadata,
    resource_pool::ResourcePool,
};
use http_body_util::BodyExt;
use hyper::{
    body::{Body, Incoming},
    service::service_fn,
    Request, Response,
};
use log::{debug, error, info, warn};
use machine_interface::{
    function_driver::ComputeResource, machine_config::EngineType,
    memory_domain::bytes_context::BytesContext,
};
use serde::Deserialize;
use std::{
    collections::BTreeMap,
    convert::Infallible,
    io::Write,
    net::SocketAddr,
    path::PathBuf,
    sync::{
        atomic::{AtomicUsize, Ordering},
        Arc, OnceLock,
    },
};
use tokio::{
    net::TcpListener,
    runtime::Builder,
    select,
    signal::unix::SignalKind,
    spawn,
    sync::{mpsc, oneshot},
};

const FUNCTION_FOLDER_PATH: &str = "/tmp/dandelion_server";

<<<<<<< HEAD
// TODO: integrate into serve request
// async fn run_mat_func(
//     dispatcher: Arc<Dispatcher>,
//     is_cold: bool,
//     function_name: String,
//     request: Context,
//     mut recorder: Recorder,
// ) -> DandelionBody {
//     // TODO match set names to assign sets to composition sets
//     let request_arc = Arc::new(request);
//     let inputs = vec![
//         (0, CompositionSet::from((0, vec![request_arc.clone()]))),
//         (1, CompositionSet::from((1, vec![request_arc.clone()]))),
//     ];
//     let outputs = vec![Some(0)];
//     recorder
//         .record(RecordPoint::QueueFunctionDispatcher)
//         .unwrap();
//     let result = dispatcher
//         .queue_function_by_name(function_name, inputs, None, is_cold, recorder)
//         .await
//         .expect("Should get result from function");

//     return dandelion_server::DandelionBody::new(result);
// }
=======
enum DispatcherCommand {
    FunctionRequest {
        name: String,
        inputs: Vec<(usize, CompositionSet)>,
        is_cold: bool,
        recorder: Recorder,
        callback: oneshot::Sender<DandelionResult<BTreeMap<usize, CompositionSet>>>,
    },
    FunctionRegistration {
        name: String,
        engine_type: EngineType,
        context_size: usize,
        path: String,
        metadata: Metadata,
        callback: oneshot::Sender<DandelionResult<u64>>,
    },
    CompositionRegistration {
        composition: String,
        callback: oneshot::Sender<DandelionResult<()>>,
    },
}
>>>>>>> c38cc391

async fn serve_request(
    is_cold: bool,
    req: Request<Incoming>,
    dispatcher: mpsc::Sender<DispatcherCommand>,
) -> Result<Response<DandelionBody>, Infallible> {
    debug!("Starting to serve request");
    let mut recorder = TRACING_ARCHIVE.get().unwrap().get_recorder().unwrap();
    let _ = recorder.record(RecordPoint::Arrival);

    // pull all frames from the network
    let mut incomming = req.into_body();
    let mut body_pin = std::pin::Pin::new(&mut incomming);
    let mut frame_data = Vec::new();
    let mut total_size = 0usize;
    loop {
        if let Some(frame_result) =
            futures::future::poll_fn(|cx| body_pin.as_mut().poll_frame(cx)).await
        {
            let data_frame = frame_result.unwrap().into_data().unwrap();
            total_size += data_frame.len();
            frame_data.push(data_frame);
        } else {
            if body_pin.is_end_stream() {
                break;
            } else {
                continue;
            }
        }
    }

    // from context from frame bytes
    let request_context_result = BytesContext::from_bytes_vec(frame_data, total_size).await;
    if request_context_result.is_err() {
        warn!("request parsing failed with: {:?}", request_context_result);
    }
    let (function_name, request_context) = request_context_result.unwrap();
    debug!("finshed creating request context");
    // TODO match set names to assign sets to composition sets
    // map sets in the order they are in the request
    let request_number = request_context.content.len();
    let request_arc = Arc::new(request_context);
    let mut inputs = vec![];
    for request_set in 0..request_number {
        inputs.push((
            request_set,
            CompositionSet::from((request_set, vec![request_arc.clone()])),
        ));
    }
    // want a 1 to 1 mapping of all outputs the functions gives as long as we don't add user input on what they want
    recorder
        .record(RecordPoint::QueueFunctionDispatcher)
        .unwrap();
    let (callback, output_recevier) = tokio::sync::oneshot::channel();
    dispatcher
        .send(DispatcherCommand::FunctionRequest {
            name: function_name,
            inputs,
            is_cold,
            recorder: recorder.get_sub_recorder().unwrap(),
            callback,
        })
        .await
        .unwrap();
    let function_output = output_recevier
        .await
        .unwrap()
        .expect("Should get result from function");
    let response_body = dandelion_server::DandelionBody::new(function_output);
    debug!("finshed creating response body");
    let response = Ok::<_, Infallible>(Response::new(response_body));
    debug!("finshed creating response");
    recorder.record(RecordPoint::EndService).unwrap();
    TRACING_ARCHIVE.get().unwrap().return_recorder(recorder);

    return response;
}

#[derive(Debug, Deserialize)]
struct RegisterFunction {
    name: String,
    context_size: u64,
    engine_type: String,
    binary: Vec<u8>,
}

async fn register_function(
    req: Request<Incoming>,
    dispatcher: mpsc::Sender<DispatcherCommand>,
) -> Result<Response<DandelionBody>, Infallible> {
    let bytes = req
        .collect()
        .await
        .expect("Failed to extract body from function registration")
        .to_bytes();
    // find first line end character
    let request_map: RegisterFunction =
        bson::from_slice(&bytes).expect("Should be able to deserialize request");
    // write function to file
    std::fs::create_dir_all(FUNCTION_FOLDER_PATH).unwrap();
    let mut path_buff = PathBuf::from(FUNCTION_FOLDER_PATH);
    path_buff.push(request_map.name.clone());
    let mut function_file = std::fs::File::create(path_buff.clone())
        .expect("Failed to create file for registering function");
    function_file
        .write_all(&request_map.binary)
        .expect("Failed to write file with content for registering");
    let engine_type = match request_map.engine_type.as_str() {
        #[cfg(feature = "wasm")]
        "RWasm" => EngineType::RWasm,
        #[cfg(feature = "mmu")]
        "Process" => EngineType::Process,
        #[cfg(feature = "cheri")]
        "Cheri" => EngineType::Cheri,
        #[cfg(feature = "gpu_thread")]
        "GpuThread" => EngineType::GpuThread,
        #[cfg(feature = "gpu_process")]
        "GpuProcess" => EngineType::GpuProcess,
        _ => panic!("Unkown engine type string"),
    };
<<<<<<< HEAD

=======
    let (callback, confirmation) = oneshot::channel();
>>>>>>> c38cc391
    dispatcher
        .send(DispatcherCommand::FunctionRegistration {
            name: request_map.name,
            engine_type,
<<<<<<< HEAD
            request_map.context_size as usize,
            path_buff.to_str().unwrap(),
            Metadata {
                // Comment to switch between matmul and inference workloads. TODO: stop hard coding
                input_sets: Arc::new(vec![
                    (String::from("A"), None),
                    (String::from("B"), None),
                    (String::from("cfg"), None),
                ]),
                // #[cfg(feature = "gpu")]
                // input_sets: Arc::new(vec![(String::from("A"), None), (String::from("cfg"), None)]),
                // #[cfg(not(feature = "gpu"))]
                // input_sets: Arc::new(vec![(String::from("A"), None)]),

                // output_sets: Arc::new(vec![String::from("B")]),
                output_sets: Arc::new(vec![String::from("D")]),
=======
            context_size: request_map.context_size as usize,
            path: path_buff.to_str().unwrap().to_string(),
            metadata: Metadata {
                input_sets: Arc::new(vec![(String::from(""), None)]),
                output_sets: Arc::new(vec![String::from("")]),
>>>>>>> c38cc391
            },
            callback,
        })
        .await
        .unwrap();
    confirmation
        .await
        .unwrap()
        .expect("Should be able to insert function");
    return Ok::<_, Infallible>(Response::new(DandelionBody::from_vec(
        "Function registered".as_bytes().to_vec(),
    )));
}

#[derive(Debug, Deserialize)]
struct RegisterChain {
    composition: String,
}

async fn register_composition(
    req: Request<Incoming>,
    dispatcher: mpsc::Sender<DispatcherCommand>,
) -> Result<Response<DandelionBody>, Infallible> {
    let bytes = req
        .collect()
        .await
        .expect("Failed to extract body from function registration")
        .to_bytes();
    // find first line end character
    let request_map: RegisterChain =
        bson::from_slice(&bytes).expect("Should be able to deserialize request");
    let (callback, confirmation) = oneshot::channel();
    dispatcher
        .send(DispatcherCommand::CompositionRegistration {
            composition: request_map.composition,
            callback,
        })
        .await
        .unwrap();
    confirmation
        .await
        .unwrap()
        .expect("Should be able to insert composition");
    return Ok::<_, Infallible>(Response::new(DandelionBody::from_vec(
        "Function registered".as_bytes().to_vec(),
    )));
}

async fn serve_stats(_req: Request<Incoming>) -> Result<Response<DandelionBody>, Infallible> {
    let archive_ref = TRACING_ARCHIVE.get().unwrap();
    let response = Response::new(DandelionBody::from_vec(
        archive_ref.get_summary().into_bytes(),
    ));
    archive_ref.reset();
    return Ok::<_, Infallible>(response);
}

async fn service(
    req: Request<Incoming>,
    dispatcher: mpsc::Sender<DispatcherCommand>,
) -> Result<Response<DandelionBody>, Infallible> {
    let uri = req.uri().path();
    match uri {
        // TODO rename to cold func and hot func, remove matmul, compute, io
        "/register/function" => register_function(req, dispatcher).await,
        "/register/composition" => register_composition(req, dispatcher).await,
<<<<<<< HEAD
        "/cold/matmul" | "/cold/compute" | "/cold/io" | "/cold/inference" => {
            serve_request(true, req, dispatcher).await
        }
        "/hot/matmul" | "/hot/compute" | "/hot/io" | "/hot/inference" => {
=======
        "/cold/matmul" | "/cold/matmulstore" | "/cold/compute" | "/cold/io" => {
            serve_request(true, req, dispatcher).await
        }
        "/hot/matmul" | "/hot/matmulstore" | "/hot/compute" | "/hot/io" => {
>>>>>>> c38cc391
            serve_request(false, req, dispatcher).await
        }
        "/stats" => serve_stats(req).await,
        _ => Ok::<_, Infallible>(Response::new(DandelionBody::from_vec(
            format!("Hello, Wor\n").into_bytes(),
        ))),
    }
}

/// Recording setup
static TRACING_ARCHIVE: OnceLock<Archive> = OnceLock::new();

async fn dispatcher_loop(
    mut request_receiver: mpsc::Receiver<DispatcherCommand>,
    dispatcher: &'static Dispatcher,
) {
    while let Some(dispatcher_args) = request_receiver.recv().await {
        match dispatcher_args {
            DispatcherCommand::FunctionRequest {
                name,
                inputs,
                is_cold,
                recorder,
                mut callback,
            } => {
                let function_future =
                    dispatcher.queue_function_by_name(name, inputs, None, is_cold, recorder);
                spawn(async {
                    select! {
                        function_output = function_future => {
                            callback.send(function_output).unwrap();
                        }
                        _ = callback.closed() => ()
                    }
                });
            }
            DispatcherCommand::FunctionRegistration {
                name,
                engine_type,
                context_size,
                metadata,
                mut callback,
                path,
            } => {
                let insertion_future =
                    dispatcher.insert_func(name, engine_type, context_size, path, metadata);
                spawn(async {
                    select! {
                        result = insertion_future => {
                            callback.send(result).unwrap();
                        }
                        _ = callback.closed() => ()
                    }
                });
            }
            DispatcherCommand::CompositionRegistration {
                composition,
                mut callback,
            } => {
                let insertion_future = dispatcher.insert_compositions(composition);
                spawn(async {
                    select! {
                        result = insertion_future => {
                            callback.send(result).unwrap();
                        }
                        _ = callback.closed() => ()
                    }
                });
            }
        };
    }
}

async fn service_loop(request_sender: mpsc::Sender<DispatcherCommand>) {
    // socket to listen to
    let addr = SocketAddr::from(([0, 0, 0, 0], 8080));
    let listener = TcpListener::bind(addr).await.unwrap();
    // signal handlers for gracefull shutdown
    let mut sigterm_stream = tokio::signal::unix::signal(SignalKind::terminate()).unwrap();
    let mut sigint_stream = tokio::signal::unix::signal(SignalKind::interrupt()).unwrap();
    let mut sigquit_stream = tokio::signal::unix::signal(SignalKind::quit()).unwrap();
    loop {
        tokio::select! {
            connection_pair = listener.accept() => {
                let (stream,_) = connection_pair.unwrap();
                let loop_dispatcher = request_sender.clone();
                let io = hyper_util::rt::TokioIo::new(stream);
                tokio::task::spawn(async move {
                    let service_dispatcher_ptr = loop_dispatcher.clone();
                    if let Err(err) = hyper::server::conn::http1::Builder::new()
                        .serve_connection(
                            io,
                            service_fn(|req| service(req, service_dispatcher_ptr.clone())),
                        )
                        .await
                    {
                        error!("Request serving failed with error: {:?}", err);
                    }
                });
            }
            _ = sigterm_stream.recv() => return,
            _ = sigint_stream.recv() => return,
            _ = sigquit_stream.recv() => return,
        }
    }
}

fn main() -> () {
    // check if there is a configuration file
    let config = dandelion_server::config::get_config();

    let default_warn_level = if cfg!(debug_assertions) {
        "debug"
    } else {
        "warn"
    };

    env_logger::Builder::from_env(env_logger::Env::default().default_filter_or(default_warn_level))
        .init();

    // Initilize metric collection
    match TRACING_ARCHIVE.set(Archive::init(ArchiveInit {
        #[cfg(feature = "timestamp")]
        timestamp_count: config.timestamp_count,
    })) {
        Ok(_) => (),
        Err(_) => panic!("Failed to initialize tracing archive"),
    }

    // find available resources
    let num_phyiscal_cores = u8::try_from(num_cpus::get_physical()).unwrap();
    let num_virt_cores = u8::try_from(num_cpus::get()).unwrap();
    if num_phyiscal_cores != num_virt_cores {
        warn!(
            "Hyperthreading might be enabled detected {} logical and {} physical cores",
            num_virt_cores, num_phyiscal_cores
        );
    }

    let resource_conversion = |core_index| ComputeResource::CPU(core_index as u8);

    // create core allocations
    let (first_engine_core, frontend_cores, dispatcher_cores) =
        match (config.frontend_cores, config.dispatcher_cores) {
            // Per default use one core for both
            (None, None) => (1, vec![0], vec![0]),
            // If only dispatcher cores or only frontend cores are specified use one for dispatcher, rest for frontend
            (None, Some(cores)) | (Some(cores), None) => (
                cores,
                (0..cores - 1).collect(),
                (cores - 1..cores).collect(),
            ),
            // If both are specified give them the according resources
            (Some(f_cores), Some(d_cores)) => (
                f_cores + d_cores,
                (0..f_cores).collect(),
                (f_cores..f_cores + d_cores).collect(),
            ),
        };
    assert!(frontend_cores.len() > 0);
    assert!(dispatcher_cores.len() > 0);

    let num_io_cores = config.io_cores.unwrap_or(0);
    assert!(first_engine_core < config.total_cores);
    assert!(first_engine_core + num_io_cores <= config.total_cores);
    let io_cores = (first_engine_core..first_engine_core + num_io_cores)
        .map(resource_conversion)
        .collect();
    let first_compute_core = first_engine_core + num_io_cores;
    assert!(first_compute_core < config.total_cores);
    let compute_cores = (first_compute_core..config.total_cores)
        .map(resource_conversion)
        .collect();

    println!("core allocation:");
    println!("frontend cores {:?}", frontend_cores);
    println!("dispatcher cores: {:?}", dispatcher_cores);
    println!("communication cores: {:?}", io_cores);
    println!("compute cores: {:?}", compute_cores);

    // make multithreaded front end runtime
    // set up tokio runtime, need io in any case
    let mut runtime_builder = Builder::new_multi_thread();
    runtime_builder.enable_io();
    runtime_builder.worker_threads(frontend_cores.len());
    runtime_builder.on_thread_start(move || {
        static ATOMIC_INDEX: AtomicUsize = AtomicUsize::new(0);
        let core_index = ATOMIC_INDEX.fetch_add(1, Ordering::SeqCst);
        if !core_affinity::set_for_current(CoreId {
            id: frontend_cores[core_index].into(),
        }) {
            return;
        }
        info!(
            "Frontend thread running on core {}",
            frontend_cores[core_index]
        );
    });
    runtime_builder.global_queue_interval(10);
    runtime_builder.event_interval(10);
    let runtime = runtime_builder.build().unwrap();

    let dispatcher_runtime = Builder::new_multi_thread()
        .worker_threads(dispatcher_cores.len())
        .on_thread_start(move || {
            static ATOMIC_INDEX: AtomicUsize = AtomicUsize::new(0);
            let core_index = ATOMIC_INDEX.fetch_add(1, Ordering::SeqCst);
            if !core_affinity::set_for_current(CoreId {
                id: dispatcher_cores[core_index].into(),
            }) {
                return;
            }
            info!(
                "Dispatcher thread running on core {}",
                dispatcher_cores[core_index]
            );
        })
        .build()
        .unwrap();
    let (dispatcher_sender, dispatcher_recevier) = mpsc::channel(1000);

    // set up dispatcher configuration basics
    let mut pool_map = BTreeMap::new();

    // insert engines for the currentyl selected compute engine type
    // todo add function to machine config to detect resources and auto generate this
    #[cfg(feature = "wasm")]
    let engine_type = EngineType::RWasm;
    #[cfg(feature = "mmu")]
    let engine_type = EngineType::Process;
    #[cfg(feature = "cheri")]
    let engine_type = EngineType::Cheri;
    #[cfg(feature = "gpu_thread")]
    let engine_type = EngineType::GpuThread;
    #[cfg(feature = "gpu_process")]
    let engine_type = EngineType::GpuProcess;
    #[cfg(any(feature = "cheri", feature = "wasm", feature = "mmu"))]
<<<<<<< HEAD
    pool_map.insert(
        engine_type,
        (num_dispatcher_cores + 1..num_cores)
            .map(|code_id| ComputeResource::CPU(code_id as u8))
            .collect(),
    );
    #[cfg(any(feature = "gpu_thread", feature = "gpu_process"))]
    {
        let gpu_count: u8 = 4; // TODO: don't hard code this
        pool_map.insert(
            engine_type,
            (num_dispatcher_cores..num_cores)
                .zip(0..gpu_count)
                .map(|(cpu_id, gpu_id)| ComputeResource::GPU(cpu_id as u8, gpu_id))
                .collect(),
        );
    }
=======
    pool_map.insert(engine_type, compute_cores);
>>>>>>> c38cc391
    #[cfg(feature = "reqwest_io")]
    pool_map.insert(EngineType::Reqwest, io_cores);
    let resource_pool = ResourcePool {
        engine_pool: futures::lock::Mutex::new(pool_map),
    };

    // Create an ARC pointer to the dispatcher for thread-safe access
    let dispatcher = Box::leak(Box::new(
        Dispatcher::init(resource_pool).expect("Should be able to start dispatcher"),
    ));
    // start dispatcher
    dispatcher_runtime.spawn(dispatcher_loop(dispatcher_recevier, dispatcher));

    let _guard = runtime.enter();

    // TODO would be nice to just print server ready with all enabled features if that would be possible
    print!("Server start with features:");
    #[cfg(feature = "cheri")]
    print!(" cheri");
    #[cfg(feature = "mmu")]
    print!(" mmu");
    #[cfg(feature = "wasm")]
    print!(" wasm");
    #[cfg(feature = "gpu_thread")]
    print!(" gpu_thread");
    #[cfg(feature = "gpu_process")]
    print!(" gpu_process");
    #[cfg(feature = "reqwest_io")]
    print!(" request_io");
    #[cfg(feature = "timestamp")]
    print!(" timestamp");
    print!("\n");

    // Run this server for... forever... unless I receive a signal!
    runtime.block_on(service_loop(dispatcher_sender));

    // clean up folder in tmp that is used for function storage
    std::fs::remove_dir_all(FUNCTION_FOLDER_PATH).unwrap();
    // clean up folder with shared files in case the context backed by shared files left some behind
    for shm_dir_entry in std::fs::read_dir("/dev/shm/").unwrap() {
        if let Ok(shm_file) = shm_dir_entry {
            if shm_file
                .file_name()
                .into_string()
                .unwrap()
                .starts_with("shm_")
            {
                warn!(
                    "Found left over shared memory file: {:?}",
                    shm_file.file_name()
                );
                if std::fs::remove_file(shm_file.path()).is_err() {
                    warn!("Failed to remove shared memory file {:?}", shm_file.path());
                }
            }
        }
    }
}<|MERGE_RESOLUTION|>--- conflicted
+++ resolved
@@ -42,33 +42,6 @@
 
 const FUNCTION_FOLDER_PATH: &str = "/tmp/dandelion_server";
 
-<<<<<<< HEAD
-// TODO: integrate into serve request
-// async fn run_mat_func(
-//     dispatcher: Arc<Dispatcher>,
-//     is_cold: bool,
-//     function_name: String,
-//     request: Context,
-//     mut recorder: Recorder,
-// ) -> DandelionBody {
-//     // TODO match set names to assign sets to composition sets
-//     let request_arc = Arc::new(request);
-//     let inputs = vec![
-//         (0, CompositionSet::from((0, vec![request_arc.clone()]))),
-//         (1, CompositionSet::from((1, vec![request_arc.clone()]))),
-//     ];
-//     let outputs = vec![Some(0)];
-//     recorder
-//         .record(RecordPoint::QueueFunctionDispatcher)
-//         .unwrap();
-//     let result = dispatcher
-//         .queue_function_by_name(function_name, inputs, None, is_cold, recorder)
-//         .await
-//         .expect("Should get result from function");
-
-//     return dandelion_server::DandelionBody::new(result);
-// }
-=======
 enum DispatcherCommand {
     FunctionRequest {
         name: String,
@@ -90,7 +63,6 @@
         callback: oneshot::Sender<DandelionResult<()>>,
     },
 }
->>>>>>> c38cc391
 
 async fn serve_request(
     is_cold: bool,
@@ -211,19 +183,14 @@
         "GpuProcess" => EngineType::GpuProcess,
         _ => panic!("Unkown engine type string"),
     };
-<<<<<<< HEAD
-
-=======
     let (callback, confirmation) = oneshot::channel();
->>>>>>> c38cc391
     dispatcher
         .send(DispatcherCommand::FunctionRegistration {
             name: request_map.name,
             engine_type,
-<<<<<<< HEAD
-            request_map.context_size as usize,
-            path_buff.to_str().unwrap(),
-            Metadata {
+            context_size: request_map.context_size as usize,
+            path: path_buff.to_str().unwrap().to_string(),
+            metadata: Metadata {
                 // Comment to switch between matmul and inference workloads. TODO: stop hard coding
                 input_sets: Arc::new(vec![
                     (String::from("A"), None),
@@ -237,13 +204,6 @@
 
                 // output_sets: Arc::new(vec![String::from("B")]),
                 output_sets: Arc::new(vec![String::from("D")]),
-=======
-            context_size: request_map.context_size as usize,
-            path: path_buff.to_str().unwrap().to_string(),
-            metadata: Metadata {
-                input_sets: Arc::new(vec![(String::from(""), None)]),
-                output_sets: Arc::new(vec![String::from("")]),
->>>>>>> c38cc391
             },
             callback,
         })
@@ -310,17 +270,10 @@
         // TODO rename to cold func and hot func, remove matmul, compute, io
         "/register/function" => register_function(req, dispatcher).await,
         "/register/composition" => register_composition(req, dispatcher).await,
-<<<<<<< HEAD
-        "/cold/matmul" | "/cold/compute" | "/cold/io" | "/cold/inference" => {
+        "/cold/matmul" | "/cold/matmulstore" | "/cold/compute" | "/cold/io" | "/cold/inference" => {
             serve_request(true, req, dispatcher).await
         }
-        "/hot/matmul" | "/hot/compute" | "/hot/io" | "/hot/inference" => {
-=======
-        "/cold/matmul" | "/cold/matmulstore" | "/cold/compute" | "/cold/io" => {
-            serve_request(true, req, dispatcher).await
-        }
-        "/hot/matmul" | "/hot/matmulstore" | "/hot/compute" | "/hot/io" => {
->>>>>>> c38cc391
+        "/hot/matmul" | "/hot/matmulstore" | "/hot/compute" | "/hot/io" | "/hot/inference" => {
             serve_request(false, req, dispatcher).await
         }
         "/stats" => serve_stats(req).await,
@@ -558,13 +511,7 @@
     #[cfg(feature = "gpu_process")]
     let engine_type = EngineType::GpuProcess;
     #[cfg(any(feature = "cheri", feature = "wasm", feature = "mmu"))]
-<<<<<<< HEAD
-    pool_map.insert(
-        engine_type,
-        (num_dispatcher_cores + 1..num_cores)
-            .map(|code_id| ComputeResource::CPU(code_id as u8))
-            .collect(),
-    );
+    pool_map.insert(engine_type, compute_cores);
     #[cfg(any(feature = "gpu_thread", feature = "gpu_process"))]
     {
         let gpu_count: u8 = 4; // TODO: don't hard code this
@@ -576,9 +523,6 @@
                 .collect(),
         );
     }
-=======
-    pool_map.insert(engine_type, compute_cores);
->>>>>>> c38cc391
     #[cfg(feature = "reqwest_io")]
     pool_map.insert(EngineType::Reqwest, io_cores);
     let resource_pool = ResourcePool {
