--- conflicted
+++ resolved
@@ -34,34 +34,30 @@
 const FUNCTION_FOLDER_PATH: &str = "/tmp/dandelion_server";
 
 // TODO: integrate into serve request
-async fn run_mat_func(
-    dispatcher: Arc<Dispatcher>,
-    is_cold: bool,
-    function_name: String,
-    request: Context,
-    mut recorder: Recorder,
-) -> DandelionBody {
-    // TODO match set names to assign sets to composition sets
-<<<<<<< HEAD
-    let request_arc = Arc::new(request);
-    let inputs = vec![
-        (0, CompositionSet::from((0, vec![request_arc.clone()]))),
-        (1, CompositionSet::from((1, vec![request_arc.clone()]))),
-    ];
-    let outputs = vec![Some(0)];
-=======
-    let inputs = vec![(0, CompositionSet::from((0, vec![(Arc::new(request))])))];
->>>>>>> c4feeb48
-    recorder
-        .record(RecordPoint::QueueFunctionDispatcher)
-        .unwrap();
-    let result = dispatcher
-        .queue_function_by_name(function_name, inputs, None, is_cold, recorder)
-        .await
-        .expect("Should get result from function");
-
-    return dandelion_server::DandelionBody::new(result);
-}
+// async fn run_mat_func(
+//     dispatcher: Arc<Dispatcher>,
+//     is_cold: bool,
+//     function_name: String,
+//     request: Context,
+//     mut recorder: Recorder,
+// ) -> DandelionBody {
+//     // TODO match set names to assign sets to composition sets
+//     let request_arc = Arc::new(request);
+//     let inputs = vec![
+//         (0, CompositionSet::from((0, vec![request_arc.clone()]))),
+//         (1, CompositionSet::from((1, vec![request_arc.clone()]))),
+//     ];
+//     let outputs = vec![Some(0)];
+//     recorder
+//         .record(RecordPoint::QueueFunctionDispatcher)
+//         .unwrap();
+//     let result = dispatcher
+//         .queue_function_by_name(function_name, inputs, None, is_cold, recorder)
+//         .await
+//         .expect("Should get result from function");
+
+//     return dandelion_server::DandelionBody::new(result);
+// }
 
 async fn serve_request(
     is_cold: bool,
@@ -183,7 +179,10 @@
             request_map.context_size as usize,
             path_buff.to_str().unwrap(),
             Metadata {
+                #[cfg(feature = "gpu")]
                 input_sets: Arc::new(vec![(String::from("A"), None), (String::from("cfg"), None)]),
+                #[cfg(not(feature = "gpu"))]
+                input_sets: Arc::new(vec![(String::from("A"), None)]),
                 output_sets: Arc::new(vec![String::from("B")]),
             },
         )
@@ -361,7 +360,6 @@
             .map(|code_id| ComputeResource::CPU(code_id as u8))
             .collect(),
     );
-<<<<<<< HEAD
     #[cfg(feature = "gpu")]
     {
         let gpu_count: u8 = 4; // TODO: don't hard code this
@@ -373,14 +371,6 @@
                 .collect(),
         );
     }
-    // #[cfg(feature = "reqwest_io")]
-    // pool_map.insert(
-    //     EngineType::Hyper,
-    //     (0..num_dispatcher_cores)
-    //         .map(|core_id| ComputeResource::CPU(core_id as u8))
-    //         .collect(),
-    // );
-=======
     #[cfg(feature = "reqwest_io")]
     pool_map.insert(
         EngineType::Reqwest,
@@ -388,7 +378,6 @@
             .map(|core_id| ComputeResource::CPU(core_id as u8))
             .collect(),
     );
->>>>>>> c4feeb48
     let resource_pool = ResourcePool {
         engine_pool: futures::lock::Mutex::new(pool_map),
     };
@@ -407,13 +396,10 @@
     print!(" mmu");
     #[cfg(feature = "wasm")]
     print!(" wasm");
-<<<<<<< HEAD
     #[cfg(feature = "gpu")]
     print!(" gpu");
-=======
     #[cfg(feature = "reqwest_io")]
     print!(" request_io");
->>>>>>> c4feeb48
     #[cfg(feature = "timestamp")]
     print!(" timestamp");
     print!("\n");
