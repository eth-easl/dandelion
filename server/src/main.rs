use core_affinity::{self, CoreId};
use dandelion_commons::{
    records::{Archive, ArchiveInit, RecordPoint, Recorder},
    DandelionResult,
};
use dandelion_server::DandelionBody;
use dispatcher::{
    composition::CompositionSet, dispatcher::Dispatcher, function_registry::Metadata,
    resource_pool::ResourcePool,
};
use http_body_util::BodyExt;
use hyper::{
    body::{Body, Incoming},
    service::service_fn,
    Request, Response,
};
use log::{debug, error, info, warn};
use machine_interface::{
    function_driver::ComputeResource, machine_config::EngineType,
    memory_domain::bytes_context::BytesContext,
};
use serde::Deserialize;
use std::{
    collections::BTreeMap,
    convert::Infallible,
    io::Write,
    net::SocketAddr,
    path::PathBuf,
    sync::{
        atomic::{AtomicUsize, Ordering},
        Arc, OnceLock,
    },
};
use tokio::{
    net::TcpListener,
    runtime::Builder,
    select,
    signal::unix::SignalKind,
    spawn,
    sync::{mpsc, oneshot},
};

const FUNCTION_FOLDER_PATH: &str = "/tmp/dandelion_server";

enum DispatcherCommand {
    FunctionRequest {
        name: String,
        inputs: Vec<(usize, CompositionSet)>,
        is_cold: bool,
        recorder: Recorder,
        callback: oneshot::Sender<DandelionResult<BTreeMap<usize, CompositionSet>>>,
    },
    FunctionRegistration {
        name: String,
        engine_type: EngineType,
        context_size: usize,
        path: String,
        metadata: Metadata,
        callback: oneshot::Sender<DandelionResult<u64>>,
    },
    CompositionRegistration {
        composition: String,
        callback: oneshot::Sender<DandelionResult<()>>,
    },
}

async fn serve_request(
    is_cold: bool,
    req: Request<Incoming>,
    dispatcher: mpsc::Sender<DispatcherCommand>,
) -> Result<Response<DandelionBody>, Infallible> {
    let mut recorder = TRACING_ARCHIVE.get().unwrap().get_recorder().unwrap();
    let _ = recorder.record(RecordPoint::Arrival);

    // pull all frames from the network
    let mut incomming = req.into_body();
    let mut body_pin = std::pin::Pin::new(&mut incomming);
    let mut frame_data = Vec::new();
    let mut total_size = 0usize;
    loop {
        if let Some(frame_result) =
            futures::future::poll_fn(|cx| body_pin.as_mut().poll_frame(cx)).await
        {
            let data_frame = frame_result.unwrap().into_data().unwrap();
            total_size += data_frame.len();
            frame_data.push(data_frame);
        } else {
            if body_pin.is_end_stream() {
                break;
            } else {
                continue;
            }
        }
    }

    // from context from frame bytes
    let request_context_result = BytesContext::from_bytes_vec(frame_data, total_size).await;
    if request_context_result.is_err() {
        warn!("request parsing failed with: {:?}", request_context_result);
    }
    let (function_name, request_context) = request_context_result.unwrap();
    debug!("finshed creating request context");
    // TODO match set names to assign sets to composition sets
    // map sets in the order they are in the request
    let request_number = request_context.content.len();
    let request_arc = Arc::new(request_context);
    let mut inputs = vec![];
    for request_set in 0..request_number {
        inputs.push((
            request_set,
            CompositionSet::from((request_set, vec![request_arc.clone()])),
        ));
    }
    // want a 1 to 1 mapping of all outputs the functions gives as long as we don't add user input on what they want
    recorder
        .record(RecordPoint::QueueFunctionDispatcher)
        .unwrap();
    let (callback, output_recevier) = tokio::sync::oneshot::channel();
    dispatcher
        .send(DispatcherCommand::FunctionRequest {
            name: function_name,
            inputs,
            is_cold,
            recorder: recorder.get_sub_recorder().unwrap(),
            callback,
        })
        .await
        .unwrap();
    let function_output = output_recevier
        .await
        .unwrap()
        .expect("Should get result from function");
    let response_body = dandelion_server::DandelionBody::new(function_output);
    debug!("finshed creating response body");
    let response = Ok::<_, Infallible>(Response::new(response_body));
    debug!("finshed creating response");
    recorder.record(RecordPoint::EndService).unwrap();
    TRACING_ARCHIVE.get().unwrap().return_recorder(recorder);

    return response;
}

#[derive(Debug, Deserialize)]
struct RegisterFunction {
    name: String,
    context_size: u64,
    engine_type: String,
    binary: Vec<u8>,
}

async fn register_function(
    req: Request<Incoming>,
    dispatcher: mpsc::Sender<DispatcherCommand>,
) -> Result<Response<DandelionBody>, Infallible> {
    let bytes = req
        .collect()
        .await
        .expect("Failed to extract body from function registration")
        .to_bytes();
    // find first line end character
    let request_map: RegisterFunction =
        bson::from_slice(&bytes).expect("Should be able to deserialize request");
    // write function to file
    std::fs::create_dir_all(FUNCTION_FOLDER_PATH).unwrap();
    let mut path_buff = PathBuf::from(FUNCTION_FOLDER_PATH);
    path_buff.push(request_map.name.clone());
    let mut function_file = std::fs::File::create(path_buff.clone())
        .expect("Failed to create file for registering function");
    function_file
        .write_all(&request_map.binary)
        .expect("Failed to write file with content for registering");
    let engine_type = match request_map.engine_type.as_str() {
        #[cfg(feature = "wasm")]
        "RWasm" => EngineType::RWasm,
        #[cfg(feature = "mmu")]
        "Process" => EngineType::Process,
        #[cfg(feature = "cheri")]
        "Cheri" => EngineType::Cheri,
        #[cfg(feature = "noisol")]
        "NoIsol" => EngineType::NoIsol,
        _ => panic!("Unkown engine type string"),
    };
    let (callback, confirmation) = oneshot::channel();
    dispatcher
        .send(DispatcherCommand::FunctionRegistration {
            name: request_map.name,
            engine_type,
            context_size: request_map.context_size as usize,
            path: path_buff.to_str().unwrap().to_string(),
            metadata: Metadata {
                input_sets: Arc::new(vec![(String::from(""), None)]),
                output_sets: Arc::new(vec![String::from("")]),
            },
            callback,
        })
        .await
        .unwrap();
    confirmation
        .await
        .unwrap()
        .expect("Should be able to insert function");
    return Ok::<_, Infallible>(Response::new(DandelionBody::from_vec(
        "Function registered".as_bytes().to_vec(),
    )));
}

#[derive(Debug, Deserialize)]
struct RegisterChain {
    composition: String,
}

async fn register_composition(
    req: Request<Incoming>,
    dispatcher: mpsc::Sender<DispatcherCommand>,
) -> Result<Response<DandelionBody>, Infallible> {
    let bytes = req
        .collect()
        .await
        .expect("Failed to extract body from function registration")
        .to_bytes();
    // find first line end character
    let request_map: RegisterChain =
        bson::from_slice(&bytes).expect("Should be able to deserialize request");
    let (callback, confirmation) = oneshot::channel();
    dispatcher
        .send(DispatcherCommand::CompositionRegistration {
            composition: request_map.composition,
            callback,
        })
        .await
        .unwrap();
    confirmation
        .await
        .unwrap()
        .expect("Should be able to insert composition");
    return Ok::<_, Infallible>(Response::new(DandelionBody::from_vec(
        "Function registered".as_bytes().to_vec(),
    )));
}

async fn serve_stats(_req: Request<Incoming>) -> Result<Response<DandelionBody>, Infallible> {
    let archive_ref = TRACING_ARCHIVE.get().unwrap();
    let response = Response::new(DandelionBody::from_vec(
        archive_ref.get_summary().into_bytes(),
    ));
    archive_ref.reset();
    return Ok::<_, Infallible>(response);
}

async fn service(
    req: Request<Incoming>,
    dispatcher: mpsc::Sender<DispatcherCommand>,
) -> Result<Response<DandelionBody>, Infallible> {
    let uri = req.uri().path();
    match uri {
        // TODO rename to cold func and hot func, remove matmul, compute, io
        "/register/function" => register_function(req, dispatcher).await,
        "/register/composition" => register_composition(req, dispatcher).await,
        "/cold/matmul" | "/cold/compute" | "/cold/io" => serve_request(true, req, dispatcher).await,
        "/hot/matmul" | "/hot/compute" | "/hot/io" => serve_request(false, req, dispatcher).await,
        "/stats" => serve_stats(req).await,
        _ => Ok::<_, Infallible>(Response::new(DandelionBody::from_vec(
            format!("Hello, Wor\n").into_bytes(),
        ))),
    }
}

/// Recording setup
static TRACING_ARCHIVE: OnceLock<Archive> = OnceLock::new();

async fn dispatcher_loop(
    mut request_receiver: mpsc::Receiver<DispatcherCommand>,
    dispatcher: &'static Dispatcher,
) {
    while let Some(dispatcher_args) = request_receiver.recv().await {
        match dispatcher_args {
            DispatcherCommand::FunctionRequest {
                name,
                inputs,
                is_cold,
                recorder,
                mut callback,
            } => {
                let function_future =
                    dispatcher.queue_function_by_name(name, inputs, None, is_cold, recorder);
                spawn(async {
                    select! {
                        function_output = function_future => {
                            callback.send(function_output).unwrap();
                        }
                        _ = callback.closed() => ()
                    }
                });
            }
            DispatcherCommand::FunctionRegistration {
                name,
                engine_type,
                context_size,
                metadata,
                mut callback,
                path,
            } => {
                let insertion_future =
                    dispatcher.insert_func(name, engine_type, context_size, path, metadata);
                spawn(async {
                    select! {
                        result = insertion_future => {
                            callback.send(result).unwrap();
                        }
                        _ = callback.closed() => ()
                    }
                });
            }
            DispatcherCommand::CompositionRegistration {
                composition,
                mut callback,
            } => {
                let insertion_future = dispatcher.insert_compositions(composition);
                spawn(async {
                    select! {
                        result = insertion_future => {
                            callback.send(result).unwrap();
                        }
                        _ = callback.closed() => ()
                    }
                });
            }
        };
    }
}

async fn service_loop(request_sender: mpsc::Sender<DispatcherCommand>) {
    // socket to listen to
    let addr = SocketAddr::from(([0, 0, 0, 0], 8080));
    let listener = TcpListener::bind(addr).await.unwrap();
    // signal handlers for gracefull shutdown
    let mut sigterm_stream = tokio::signal::unix::signal(SignalKind::terminate()).unwrap();
    let mut sigint_stream = tokio::signal::unix::signal(SignalKind::interrupt()).unwrap();
    let mut sigquit_stream = tokio::signal::unix::signal(SignalKind::quit()).unwrap();
    loop {
        tokio::select! {
            connection_pair = listener.accept() => {
                let (stream,_) = connection_pair.unwrap();
                let loop_dispatcher = request_sender.clone();
                let io = hyper_util::rt::TokioIo::new(stream);
                tokio::task::spawn(async move {
                    let service_dispatcher_ptr = loop_dispatcher.clone();
                    if let Err(err) = hyper::server::conn::http1::Builder::new()
                        .serve_connection(
                            io,
                            service_fn(|req| service(req, service_dispatcher_ptr.clone())),
                        )
                        .await
                    {
                        error!("Request serving failed with error: {:?}", err);
                    }
                });
            }
            _ = sigterm_stream.recv() => return,
            _ = sigint_stream.recv() => return,
            _ = sigquit_stream.recv() => return,
        }
    }
}

fn main() -> () {
    // check if there is a configuration file
    let config = dandelion_server::config::get_config();

    let default_warn_level = if cfg!(debug_assertions) {
        "debug"
    } else {
        "warn"
    };

    env_logger::Builder::from_env(env_logger::Env::default().default_filter_or(default_warn_level))
        .init();

    // Initilize metric collection
    match TRACING_ARCHIVE.set(Archive::init(ArchiveInit {
        #[cfg(feature = "timestamp")]
        timestamp_count: config.timestamp_count,
    })) {
        Ok(_) => (),
        Err(_) => panic!("Failed to initialize tracing archive"),
    }

    // find available resources
    let num_phyiscal_cores = u8::try_from(num_cpus::get_physical()).unwrap();
    let num_virt_cores = u8::try_from(num_cpus::get()).unwrap();
    if num_phyiscal_cores != num_virt_cores {
        warn!(
            "Hyperthreading might be enabled detected {} logical and {} physical cores",
            num_virt_cores, num_phyiscal_cores
        );
    }

    let resource_conversion = |core_index| ComputeResource::CPU(core_index as u8);

    // create core allocations
    let (first_engine_core, frontend_cores, dispatcher_cores) =
        match (config.frontend_cores, config.dispatcher_cores) {
            // Per default use one core for both
            (None, None) => (1, vec![0], vec![0]),
            // If only dispatcher cores or only frontend cores are specified use one for dispatcher, rest for frontend
            (None, Some(cores)) | (Some(cores), None) => (
                cores,
                (0..cores - 1).collect(),
                (cores - 1..cores).collect(),
            ),
            // If both are specified give them the according resources
            (Some(f_cores), Some(d_cores)) => (
                f_cores + d_cores,
                (0..f_cores).collect(),
                (f_cores..f_cores + d_cores).collect(),
            ),
        };
    assert!(frontend_cores.len() > 0);
    assert!(dispatcher_cores.len() > 0);

    let num_io_cores = config.io_cores.unwrap_or(0);
    assert!(first_engine_core < config.total_cores);
    assert!(first_engine_core + num_io_cores <= config.total_cores);
    let io_cores = (first_engine_core..first_engine_core + num_io_cores)
        .map(resource_conversion)
        .collect();
    let first_compute_core = first_engine_core + num_io_cores;
    assert!(first_compute_core < config.total_cores);
    let compute_cores = (first_compute_core..config.total_cores)
        .map(resource_conversion)
        .collect();

    println!("core allocation:");
    println!("frontend cores {:?}", frontend_cores);
    println!("dispatcher cores: {:?}", dispatcher_cores);
    println!("communication cores: {:?}", io_cores);
    println!("compute cores: {:?}", compute_cores);

    // make multithreaded front end runtime
    // set up tokio runtime, need io in any case
    let mut runtime_builder = Builder::new_multi_thread();
    runtime_builder.enable_io();
    runtime_builder.worker_threads(frontend_cores.len());
    runtime_builder.on_thread_start(move || {
        static ATOMIC_INDEX: AtomicUsize = AtomicUsize::new(0);
        let core_index = ATOMIC_INDEX.fetch_add(1, Ordering::SeqCst);
        if !core_affinity::set_for_current(CoreId {
            id: frontend_cores[core_index].into(),
        }) {
            return;
        }
        info!(
            "Frontend thread running on core {}",
            frontend_cores[core_index]
        );
    });
    runtime_builder.global_queue_interval(10);
    runtime_builder.event_interval(10);
    let runtime = runtime_builder.build().unwrap();

    let dispatcher_runtime = Builder::new_multi_thread()
        .worker_threads(dispatcher_cores.len())
        .on_thread_start(move || {
            static ATOMIC_INDEX: AtomicUsize = AtomicUsize::new(0);
            let core_index = ATOMIC_INDEX.fetch_add(1, Ordering::SeqCst);
            if !core_affinity::set_for_current(CoreId {
                id: dispatcher_cores[core_index].into(),
            }) {
                return;
            }
            info!(
                "Dispatcher thread running on core {}",
                dispatcher_cores[core_index]
            );
        })
        .build()
        .unwrap();
    let (dispatcher_sender, dispatcher_recevier) = mpsc::channel(1000);

    // set up dispatcher configuration basics
    let mut pool_map = BTreeMap::new();

    // insert engines for the currentyl selected compute engine type
    // todo add function to machine config to detect resources and auto generate this
    #[cfg(feature = "wasm")]
    let engine_type = EngineType::RWasm;
    #[cfg(feature = "mmu")]
    let engine_type = EngineType::Process;
    #[cfg(feature = "cheri")]
    let engine_type = EngineType::Cheri;
<<<<<<< HEAD
    #[cfg(feature = "noisol")]
    let engine_type = EngineType::NoIsol;
    #[cfg(any(
        feature = "cheri",
        feature = "wasm",
        feature = "mmu",
        feature = "noisol"
    ))]
    pool_map.insert(
        engine_type,
        (num_dispatcher_cores + 1..num_cores)
            .map(|code_id| ComputeResource::CPU(code_id as u8))
            .collect(),
    );
=======
    #[cfg(any(feature = "cheri", feature = "wasm", feature = "mmu"))]
    pool_map.insert(engine_type, compute_cores);
>>>>>>> 34c0d9e4
    #[cfg(feature = "reqwest_io")]
    pool_map.insert(EngineType::Reqwest, io_cores);
    let resource_pool = ResourcePool {
        engine_pool: futures::lock::Mutex::new(pool_map),
    };

    // Create an ARC pointer to the dispatcher for thread-safe access
    let dispatcher = Box::leak(Box::new(
        Dispatcher::init(resource_pool).expect("Should be able to start dispatcher"),
    ));
    // start dispatcher
    dispatcher_runtime.spawn(dispatcher_loop(dispatcher_recevier, dispatcher));

    let _guard = runtime.enter();

    // TODO would be nice to just print server ready with all enabled features if that would be possible
    print!("Server start with features:");
    #[cfg(feature = "cheri")]
    print!(" cheri");
    #[cfg(feature = "mmu")]
    print!(" mmu");
    #[cfg(feature = "wasm")]
    print!(" wasm");
    #[cfg(feature = "noisol")]
    print!(" noisol");
    #[cfg(feature = "reqwest_io")]
    print!(" request_io");
    #[cfg(feature = "timestamp")]
    print!(" timestamp");
    print!("\n");

    // Run this server for... forever... unless I receive a signal!
    runtime.block_on(service_loop(dispatcher_sender));

    // clean up folder in tmp that is used for function storage
    std::fs::remove_dir_all(FUNCTION_FOLDER_PATH).unwrap();
    // clean up folder with shared files in case the context backed by shared files left some behind
    for shm_dir_entry in std::fs::read_dir("/dev/shm/").unwrap() {
        if let Ok(shm_file) = shm_dir_entry {
            if shm_file
                .file_name()
                .into_string()
                .unwrap()
                .starts_with("shm_")
            {
                warn!(
                    "Found left over shared memory file: {:?}",
                    shm_file.file_name()
                );
                if std::fs::remove_file(shm_file.path()).is_err() {
                    warn!("Failed to remove shared memory file {:?}", shm_file.path());
                }
            }
        }
    }
}<|MERGE_RESOLUTION|>--- conflicted
+++ resolved
@@ -488,7 +488,6 @@
     let engine_type = EngineType::Process;
     #[cfg(feature = "cheri")]
     let engine_type = EngineType::Cheri;
-<<<<<<< HEAD
     #[cfg(feature = "noisol")]
     let engine_type = EngineType::NoIsol;
     #[cfg(any(
@@ -497,16 +496,7 @@
         feature = "mmu",
         feature = "noisol"
     ))]
-    pool_map.insert(
-        engine_type,
-        (num_dispatcher_cores + 1..num_cores)
-            .map(|code_id| ComputeResource::CPU(code_id as u8))
-            .collect(),
-    );
-=======
-    #[cfg(any(feature = "cheri", feature = "wasm", feature = "mmu"))]
     pool_map.insert(engine_type, compute_cores);
->>>>>>> 34c0d9e4
     #[cfg(feature = "reqwest_io")]
     pool_map.insert(EngineType::Reqwest, io_cores);
     let resource_pool = ResourcePool {
