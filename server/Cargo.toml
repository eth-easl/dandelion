--- conflicted
+++ resolved
@@ -1,44 +1,40 @@
-[package]
-name = "dandelion_server"
-version = "0.1.0"
-edition = "2021"
-
-[dependencies]
-machine_interface = { path = "../machine_interface", features = ["bytes_context"] }
-dandelion_commons = { path = "../dandelion_commons" }
-dispatcher = { path = "../dispatcher" }
-futures = { version = "0.3.28", default-features=false}
-tokio = { version = "1", features = ["full"] }
-hyper = { version = "1.2", features = ["server", "http1"] }
-hyper-util = { version = "0.1", features = ["tokio"] }
-http-body-util = "0.1"
-tower = { version = "0.4.13", features = ["make"] }
-core_affinity = "0.8"
-num_cpus = "1.16.0"
-bytes = "1.6"
-http = "0.2"
-log = { version = "0.4.20", features = ["serde", "release_max_level_warn"] }
-env_logger = "0.10.1"
-serde = "1.0.197"
-serde_json = "1.0.115"
-bson = "2.9.0"
-serde_bytes = "0.11"
-signal-hook = "0.3.17"
-signal-hook-tokio = {version = "0.3.1", features = [ "futures-v0_3"]}
-
-[dev-dependencies]
-assert_cmd = "2.0"
-byteorder = "1.5"
-reqwest = { version = "0.11", default-features = false, features = ["blocking"] }
-
-[features]
-cheri = ["machine_interface/cheri"]
-mmu = ["machine_interface/mmu"]
-wasm = ["machine_interface/wasm"]
-<<<<<<< HEAD
-hyper_io = ["machine_interface/hyper_io"]
-gpu = ["machine_interface/gpu"]
-=======
-reqwest_io = ["machine_interface/reqwest_io"]
-timestamp = ["dispatcher/timestamp"]
->>>>>>> 0308e925
+[package]
+name = "dandelion_server"
+version = "0.1.0"
+edition = "2021"
+
+[dependencies]
+machine_interface = { path = "../machine_interface", features = ["bytes_context"] }
+dandelion_commons = { path = "../dandelion_commons" }
+dispatcher = { path = "../dispatcher" }
+futures = { version = "0.3.28", default-features=false}
+tokio = { version = "1", features = ["full"] }
+hyper = { version = "1.2", features = ["server", "http1"] }
+hyper-util = { version = "0.1", features = ["tokio"] }
+http-body-util = "0.1"
+tower = { version = "0.4.13", features = ["make"] }
+core_affinity = "0.8"
+num_cpus = "1.16.0"
+bytes = "1.6"
+http = "0.2"
+log = { version = "0.4.20", features = ["serde", "release_max_level_warn"] }
+env_logger = "0.10.1"
+serde = "1.0.197"
+serde_json = "1.0.115"
+bson = "2.9.0"
+serde_bytes = "0.11"
+signal-hook = "0.3.17"
+signal-hook-tokio = {version = "0.3.1", features = [ "futures-v0_3"]}
+
+[dev-dependencies]
+assert_cmd = "2.0"
+byteorder = "1.5"
+reqwest = { version = "0.11", default-features = false, features = ["blocking"] }
+
+[features]
+cheri = ["machine_interface/cheri"]
+mmu = ["machine_interface/mmu"]
+wasm = ["machine_interface/wasm"]
+reqwest_io = ["machine_interface/reqwest_io"]
+timestamp = ["dispatcher/timestamp"]
+gpu = ["machine_interface/gpu"]