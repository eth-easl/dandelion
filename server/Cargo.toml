[package]
name = "dandelion_server"
version = "0.1.0"
edition = "2021"

[dependencies]
machine_interface = { path = "../machine_interface" }
dandelion_commons = { path = "../dandelion_commons" }
dispatcher = { path = "../dispatcher" }
futures = { version = "0.3.28", default-features=false}
tokio = { version = "1", features = ["full"] }
hyper = { version = "0.14", features = ["full"] }
tower = { version = "0.4.13", features = ["make"] }
core_affinity = "0.8"
bytes = "1.4"
http = "0.2"
log = "0.4.20"
env_logger = "0.10.1"
<<<<<<< HEAD
serde = "1.0.197"
bson = "2.9.0"
=======
signal-hook = "0.3.17"
signal-hook-tokio = {version = "0.3.1", features = [ "futures-v0_3"]}
>>>>>>> 406b7368

[dev-dependencies]
assert_cmd = "2.0"
byteorder = "1.5"
reqwest = { version = "0.11", default-features = false, features = ["blocking"] }

[features]
cheri = ["machine_interface/cheri"]
mmu = ["machine_interface/mmu"]
wasm = ["machine_interface/wasm"]
hyper_io = ["machine_interface/hyper_io"]<|MERGE_RESOLUTION|>--- conflicted
+++ resolved
@@ -1,36 +1,33 @@
-[package]
-name = "dandelion_server"
-version = "0.1.0"
-edition = "2021"
-
-[dependencies]
-machine_interface = { path = "../machine_interface" }
-dandelion_commons = { path = "../dandelion_commons" }
-dispatcher = { path = "../dispatcher" }
-futures = { version = "0.3.28", default-features=false}
-tokio = { version = "1", features = ["full"] }
-hyper = { version = "0.14", features = ["full"] }
-tower = { version = "0.4.13", features = ["make"] }
-core_affinity = "0.8"
-bytes = "1.4"
-http = "0.2"
-log = "0.4.20"
-env_logger = "0.10.1"
-<<<<<<< HEAD
-serde = "1.0.197"
-bson = "2.9.0"
-=======
-signal-hook = "0.3.17"
-signal-hook-tokio = {version = "0.3.1", features = [ "futures-v0_3"]}
->>>>>>> 406b7368
-
-[dev-dependencies]
-assert_cmd = "2.0"
-byteorder = "1.5"
-reqwest = { version = "0.11", default-features = false, features = ["blocking"] }
-
-[features]
-cheri = ["machine_interface/cheri"]
-mmu = ["machine_interface/mmu"]
-wasm = ["machine_interface/wasm"]
+[package]
+name = "dandelion_server"
+version = "0.1.0"
+edition = "2021"
+
+[dependencies]
+machine_interface = { path = "../machine_interface" }
+dandelion_commons = { path = "../dandelion_commons" }
+dispatcher = { path = "../dispatcher" }
+futures = { version = "0.3.28", default-features=false}
+tokio = { version = "1", features = ["full"] }
+hyper = { version = "0.14", features = ["full"] }
+tower = { version = "0.4.13", features = ["make"] }
+core_affinity = "0.8"
+bytes = "1.4"
+http = "0.2"
+log = "0.4.20"
+env_logger = "0.10.1"
+serde = "1.0.197"
+bson = "2.9.0"
+signal-hook = "0.3.17"
+signal-hook-tokio = {version = "0.3.1", features = [ "futures-v0_3"]}
+
+[dev-dependencies]
+assert_cmd = "2.0"
+byteorder = "1.5"
+reqwest = { version = "0.11", default-features = false, features = ["blocking"] }
+
+[features]
+cheri = ["machine_interface/cheri"]
+mmu = ["machine_interface/mmu"]
+wasm = ["machine_interface/wasm"]
 hyper_io = ["machine_interface/hyper_io"]