--- conflicted
+++ resolved
@@ -93,30 +93,17 @@
     engine_type: EngineType,
     engine_resource: Vec<ComputeResource>,
 ) {
-<<<<<<< HEAD
-    let archive = init_recorder_archive(100);
-    let mut recorder = archive.lock().unwrap().get_recorder().unwrap();
-    let dispatcher = setup_dispatcher::<Domain>(
-        domain_arg,
-        relative_path,
-        vec![],
-        vec![],
-        driver,
-        engine_resource,
-    );
-    let _ = recorder.record(RecordPoint::Arrival);
-    let result = tokio::runtime::Builder::new_current_thread()
-        .build()
-        .unwrap()
-        .block_on(dispatcher.queue_function(0, Vec::new(), Vec::new(), false, recorder));
-=======
-    let (dispatcher, funcion_id) =
+    let (dispatcher, function_id) =
         setup_dispatcher::<Domain>(relative_path, vec![], vec![], engine_type, engine_resource);
-    let result = tokio::runtime::Builder::new_current_thread()
-        .build()
-        .unwrap()
-        .block_on(dispatcher.queue_function(funcion_id, Vec::new(), Vec::new(), false));
->>>>>>> 83f0d47b
+
+    let archive = init_recorder_archive(100);
+    let mut recorder = archive.lock().unwrap().get_recorder().unwrap();
+    let _ = recorder.record(RecordPoint::Arrival);
+
+    let result = tokio::runtime::Builder::new_current_thread()
+        .build()
+        .unwrap()
+        .block_on(dispatcher.queue_function(function_id, Vec::new(), Vec::new(), false, recorder));
     match result {
         Ok(_) => (),
         Err(err) => panic!("Failed with: {:?}", err),
@@ -129,14 +116,7 @@
     engine_type: EngineType,
     engine_resource: Vec<ComputeResource>,
 ) {
-<<<<<<< HEAD
-    let archive = init_recorder_archive(100);
-    let mut recorder = archive.lock().unwrap().get_recorder().unwrap();
-    let dispatcher = setup_dispatcher::<Domain>(
-        Vec::new(),
-=======
     let (dispatcher, function_id) = setup_dispatcher::<Domain>(
->>>>>>> 83f0d47b
         relative_path,
         vec![(String::from(""), None)],
         vec![String::from("")],
@@ -152,15 +132,15 @@
 
     let inputs = vec![(0, CompositionSet::from((0, vec![(Arc::new(in_context))])))];
     let outputs = vec![Some(0)];
-    let _ = recorder.record(RecordPoint::Arrival);
-    let result = tokio::runtime::Builder::new_current_thread()
-        .build()
-        .unwrap()
-<<<<<<< HEAD
-        .block_on(dispatcher.queue_function(0, inputs, outputs, false, recorder));
-=======
-        .block_on(dispatcher.queue_function(function_id, inputs, outputs, false));
->>>>>>> 83f0d47b
+
+    let archive = init_recorder_archive(100);
+    let mut recorder = archive.lock().unwrap().get_recorder().unwrap();
+    let _ = recorder.record(RecordPoint::Arrival);
+
+    let result = tokio::runtime::Builder::new_current_thread()
+        .build()
+        .unwrap()
+        .block_on(dispatcher.queue_function(function_id, inputs, outputs, false, recorder));
     let out_sets = match result {
         Ok((context, _)) => context,
         Err(err) => panic!("Failed with: {:?}", err),
@@ -179,14 +159,7 @@
     engine_type: EngineType,
     engine_resource: Vec<ComputeResource>,
 ) {
-<<<<<<< HEAD
-    let archive = init_recorder_archive(10);
-
-    let dispatcher = setup_dispatcher::<Domain>(
-        Vec::new(),
-=======
     let (dispatcher, function_id) = setup_dispatcher::<Domain>(
->>>>>>> 83f0d47b
         relative_path,
         vec![(String::from(""), None)],
         vec![String::from("")],
@@ -209,19 +182,15 @@
         output_map: BTreeMap::from([(1, 0)]),
     };
     let inputs = BTreeMap::from([(0, CompositionSet::from((0, vec![Arc::new(in_context)])))]);
-<<<<<<< HEAD
-    let outputs = BTreeMap::from([(1, 0)]);
-    let recorder = archive.lock().unwrap().get_recorder().unwrap();
-    let result = tokio::runtime::Builder::new_current_thread()
-        .build()
-        .unwrap()
-        .block_on(dispatcher.queue_composition(composition, inputs, outputs, false, recorder));
-=======
-    let result = tokio::runtime::Builder::new_current_thread()
-        .build()
-        .unwrap()
-        .block_on(dispatcher.queue_composition(composition, inputs, false));
->>>>>>> 83f0d47b
+
+    let archive = init_recorder_archive(100);
+    let mut recorder = archive.lock().unwrap().get_recorder().unwrap();
+    let _ = recorder.record(RecordPoint::Arrival);
+
+    let result = tokio::runtime::Builder::new_current_thread()
+        .build()
+        .unwrap()
+        .block_on(dispatcher.queue_composition(composition, inputs, false, recorder));
     let mut out_contexts = match result {
         Ok((context, _)) => context,
         Err(err) => panic!("Failed with: {:?}", err),
@@ -243,14 +212,7 @@
     engine_type: EngineType,
     engine_resource: Vec<ComputeResource>,
 ) {
-<<<<<<< HEAD
-    let archive = init_recorder_archive(10);
-
-    let dispatcher = setup_dispatcher::<Domain>(
-        Vec::new(),
-=======
     let (dispatcher, function_id) = setup_dispatcher::<Domain>(
->>>>>>> 83f0d47b
         relative_path,
         vec![(String::from(""), None)],
         vec![String::from("")],
@@ -276,19 +238,15 @@
         output_map: BTreeMap::from([(1, 0)]),
     };
     let inputs = BTreeMap::from([(0, CompositionSet::from((0, vec![Arc::new(in_context)])))]);
-<<<<<<< HEAD
-    let outputs = BTreeMap::from([(1, 0)]);
-    let recorder = archive.lock().unwrap().get_recorder().unwrap();
-    let result = tokio::runtime::Builder::new_current_thread()
-        .build()
-        .unwrap()
-        .block_on(dispatcher.queue_composition(composition, inputs, outputs, false, recorder));
-=======
-    let result = tokio::runtime::Builder::new_current_thread()
-        .build()
-        .unwrap()
-        .block_on(dispatcher.queue_composition(composition, inputs, false));
->>>>>>> 83f0d47b
+
+    let archive = init_recorder_archive(100);
+    let mut recorder = archive.lock().unwrap().get_recorder().unwrap();
+    let _ = recorder.record(RecordPoint::Arrival);
+
+    let result = tokio::runtime::Builder::new_current_thread()
+        .build()
+        .unwrap()
+        .block_on(dispatcher.queue_composition(composition, inputs, false, recorder));
     let mut out_vec = match result {
         Ok((v, _)) => v,
         Err(err) => panic!("Failed with: {:?}", err),
@@ -319,14 +277,7 @@
     engine_type: EngineType,
     engine_resource: Vec<ComputeResource>,
 ) {
-<<<<<<< HEAD
-    let archive = init_recorder_archive(10);
-
-    let dispatcher = setup_dispatcher::<Domain>(
-        Vec::new(),
-=======
     let (dispatcher, function_id) = setup_dispatcher::<Domain>(
->>>>>>> 83f0d47b
         relative_path,
         vec![(String::from(""), None)],
         vec![String::from("")],
@@ -355,26 +306,16 @@
         ],
         output_map: BTreeMap::from([(2, 0)]),
     };
+
+    let archive = init_recorder_archive(100);
+    let mut recorder = archive.lock().unwrap().get_recorder().unwrap();
+    let _ = recorder.record(RecordPoint::Arrival);
+
     let inputs = BTreeMap::from([(0, CompositionSet::from((0, vec![Arc::new(in_context)])))]);
-<<<<<<< HEAD
-    let output_contexts = BTreeMap::from([(2, 0)]);
-    let recorder = archive.lock().unwrap().get_recorder().unwrap();
-    let result = tokio::runtime::Builder::new_current_thread()
-        .build()
-        .unwrap()
-        .block_on(dispatcher.queue_composition(
-            composition,
-            inputs,
-            output_contexts,
-            false,
-            recorder,
-        ));
-=======
-    let result = tokio::runtime::Builder::new_current_thread()
-        .build()
-        .unwrap()
-        .block_on(dispatcher.queue_composition(composition, inputs, false));
->>>>>>> 83f0d47b
+    let result = tokio::runtime::Builder::new_current_thread()
+        .build()
+        .unwrap()
+        .block_on(dispatcher.queue_composition(composition, inputs, false, recorder));
     let out_contexts = match result {
         Ok((context, _)) => context,
         Err(err) => panic!("Failed with: {:?}", err),
@@ -393,14 +334,7 @@
     engine_type: EngineType,
     engine_resource: Vec<ComputeResource>,
 ) {
-<<<<<<< HEAD
-    let archive = init_recorder_archive(20);
-
-    let dispatcher = self::setup_dispatcher::<Domain>(
-        Vec::new(),
-=======
     let (dispatcher, function_id) = self::setup_dispatcher::<Domain>(
->>>>>>> 83f0d47b
         relative_path,
         vec![
             (String::from(""), None),
@@ -478,31 +412,21 @@
         ],
         output_map: BTreeMap::from([(7, 0)]),
     };
+
+    let archive = init_recorder_archive(100);
+    let mut recorder = archive.lock().unwrap().get_recorder().unwrap();
+    let _ = recorder.record(RecordPoint::Arrival);
+
     let context_arc = Arc::new(in_context);
     let inputs = BTreeMap::from([
         (0, CompositionSet::from((0, vec![context_arc.clone()]))),
         (1, CompositionSet::from((1, vec![context_arc.clone()]))),
         (2, CompositionSet::from((2, vec![context_arc.clone()]))),
     ]);
-<<<<<<< HEAD
-    let output_contexts = BTreeMap::from([(7, 0)]);
-    let recorder = archive.lock().unwrap().get_recorder().unwrap();
-    let result = tokio::runtime::Builder::new_current_thread()
-        .build()
-        .unwrap()
-        .block_on(dispatcher.queue_composition(
-            composition,
-            inputs,
-            output_contexts,
-            false,
-            recorder,
-        ));
-=======
-    let result = tokio::runtime::Builder::new_current_thread()
-        .build()
-        .unwrap()
-        .block_on(dispatcher.queue_composition(composition, inputs, false));
->>>>>>> 83f0d47b
+    let result = tokio::runtime::Builder::new_current_thread()
+        .build()
+        .unwrap()
+        .block_on(dispatcher.queue_composition(composition, inputs, false, recorder));
     let out_contexts = match result {
         Ok((context, _)) => context,
         Err(err) => panic!("Failed with: {:?}", err),
