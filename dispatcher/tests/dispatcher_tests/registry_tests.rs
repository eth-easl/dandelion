<<<<<<< HEAD
use std::vec;

use dandelion_commons::records::{Archive, RecordPoint, Recorder};
use dispatcher::{composition::CompositionSet, function_registry::Metadata};
=======
use crate::dispatcher_tests::{check_matrix, setup_dispatcher};
use dispatcher::{
    composition::CompositionSet, dispatcher::Dispatcher, function_registry::Metadata,
};
use futures::lock::Mutex;
>>>>>>> 37890de3
use machine_interface::{
    function_driver::ComputeResource,
    machine_config::EngineType,
    memory_domain::{read_only::ReadOnlyContext, Context, MemoryDomain},
    DataItem, DataSet, Position,
};
<<<<<<< HEAD
use std::sync::{Arc, Mutex as SyncMutex};

use crate::dispatcher_tests::check_matrix;

use super::{init_recorder_archive, setup_dispatcher};
=======
use std::{collections::BTreeMap, sync::Arc};
>>>>>>> 37890de3

// using 0x802_0000 as that is what the WASM test binaries expect
// TODO fix once the update has been merged allowing for 800_0000
const DEFAULT_CONTEXT_SIZE: usize = 0x802_0000; // 128MiB

fn create_context(matrix: Box<[u64]>) -> Context {
    let mat_len = matrix.len();
    let mut fixed =
        ReadOnlyContext::new(matrix).expect("Should be able to make context from boxed array");
    fixed.content.push(Some(DataSet {
        ident: String::from(""),
        buffers: vec![DataItem {
            ident: String::from(""),
            data: Position {
                offset: 0,
                size: mat_len * core::mem::size_of::<u64>(),
            },
            key: 0,
        }],
    }));
    return fixed;
}

/// tests with a single set fixed in the metadata
/// check once for the ouput being correct in absence of an input set for the fixed one,
/// and once for correct behavior if there is a set provided for the fixed one
pub fn single_input_fixed<Domain: MemoryDomain>(
    relative_path: &str,
    engine_type: EngineType,
    engine_resource: Vec<ComputeResource>,
) {
    let archive = init_recorder_archive(10);

    let matrix_a = Box::new([1u64, 2u64]);
    let matrix_b = Box::new([1u64, 3u64]);
    let matrix_c = Box::new([1u64, 5u64]);
    let fault_matrix = Box::new([1u64, 100u64]);
    let expected = [11, 11, 17];
    // set up input sets
    let mat_con_a = Arc::new(create_context(matrix_a));
    let mat_con_b = Arc::new(create_context(matrix_b));
    let mat_con_c = Arc::new(create_context(matrix_c));
    let mat_fault = Arc::new(create_context(fault_matrix));
    let in_set_names = vec![
        (String::from(""), None),
        (String::from(""), None),
        (String::from(""), None),
    ];
    let out_set_names = vec![String::from("")];
    let (dispatcher, _) = setup_dispatcher::<Domain>(
        relative_path,
        in_set_names.clone(),
        out_set_names.clone(),
        engine_type,
        engine_resource,
    );
    let mut absolute_path = std::path::PathBuf::from(env!("CARGO_MANIFEST_DIR"));
    absolute_path.pop();
    absolute_path.push("machine_interface/tests/data");
    absolute_path.push(relative_path);
    for i in 0..=2 {
        let mut local_names = in_set_names.clone();
        local_names[i].1 = Some(CompositionSet::from((0, vec![mat_con_a.clone()])));
        // alter metadata for the functions
        let function_id = tokio::runtime::Builder::new_current_thread()
            .build()
            .unwrap()
            .block_on(dispatcher.insert_func(
                format!("local_name_{}", i),
                engine_type,
                DEFAULT_CONTEXT_SIZE,
                absolute_path.to_str().expect("Path should be valid string"),
                Metadata {
                    input_sets: Arc::new(local_names),
                    output_sets: Arc::new(out_set_names.clone()),
                },
            ))
            .expect("should be able to update function");
        let input_sets = (0..=2)
            .into_iter()
            .filter(|index| *index != i)
            .collect::<Vec<_>>();
        let inputs = vec![
            (
                input_sets[0],
                CompositionSet::from((0, vec![mat_con_b.clone()])),
            ),
            (
                input_sets[1],
                CompositionSet::from((0, vec![mat_con_c.clone()])),
            ),
        ];
        let mut overwrite_inputs = inputs.clone();
        overwrite_inputs.push((i, CompositionSet::from((0, vec![mat_fault.clone()]))));
        let outputs = vec![Some(0)];
        let mut recorder = archive.lock().unwrap().get_recorder().unwrap();
        let result = tokio::runtime::Builder::new_current_thread()
            .build()
            .unwrap()
            .block_on(dispatcher.queue_function(
                function_id,
                inputs,
                outputs.clone(),
                false,
                recorder,
            ));
        recorder = archive.lock().unwrap().get_recorder().unwrap();
        let overwrite_result = tokio::runtime::Builder::new_current_thread()
            .build()
            .unwrap()
            .block_on(dispatcher.queue_function(
                function_id,
                overwrite_inputs,
                outputs,
                false,
                recorder,
            ));
        let out_sets = match result {
            Ok((composition_sets, _)) => composition_sets,
            Err(err) => panic!("Non overwrite failed with: {:?}", err),
        };
        let overwrite_sets = match overwrite_result {
            Ok((compostion_set, _)) => compostion_set,
            Err(err) => panic!("Overwrite input failed with: {:?}", err),
        };
        assert!(out_sets.contains_key(&0));
        assert!(overwrite_sets.contains_key(&0));
        let result_set = &out_sets.get(&0).unwrap().context_list;
        let overwrite_set = &overwrite_sets.get(&0).unwrap().context_list;
        assert_eq!(1, result_set.len());
        assert_eq!(1, overwrite_set.len());
        let (result_context, _) = &result_set[0];
        let (overwrite_context, _) = &overwrite_set[0];
        check_matrix(&result_context, 0, 0, 1, vec![expected[i]]);
        check_matrix(&overwrite_context, 0, 0, 1, vec![expected[i]]);
    }
}

/// check functionallity with multiple fixed inputs with and without input provided for the fixed sets
pub fn multiple_input_fixed<Domain: MemoryDomain>(
    relative_path: &str,
    engine_type: EngineType,
    engine_resource: Vec<ComputeResource>,
) {
    let archive = init_recorder_archive(10);

    let matrix_a = Box::new([1u64, 2u64]);
    let matrix_b = Box::new([1u64, 3u64]);
    let matrix_c = Box::new([1u64, 5u64]);
    let fault_matrix = Box::new([1u64, 100u64]);
    let expected = [11, 11, 17];
    // set up input sets
    let mat_con_a = Arc::new(create_context(matrix_a));
    let mat_con_b = Arc::new(create_context(matrix_b));
    let mat_con_c = Arc::new(create_context(matrix_c));
    let mat_fault = Arc::new(create_context(fault_matrix));
    let in_set_names = vec![
        (String::from(""), None),
        (String::from(""), None),
        (String::from(""), None),
    ];
    let out_set_names = vec![String::from("")];
    let (dispatcher, _) = setup_dispatcher::<Domain>(
        relative_path,
        in_set_names.clone(),
        out_set_names.clone(),
        engine_type,
        engine_resource,
    );
    let mut absolute_path = std::path::PathBuf::from(env!("CARGO_MANIFEST_DIR"));
    absolute_path.pop();
    absolute_path.push("machine_interface/tests/data");
    absolute_path.push(relative_path);
    for i in 0..=2 {
        let fixed_sets = (0..=2)
            .into_iter()
            .filter(|index| *index != i)
            .collect::<Vec<_>>();
        let mut local_names = in_set_names.clone();
        local_names[fixed_sets[0]].1 = Some(CompositionSet::from((0, vec![mat_con_b.clone()])));
        local_names[fixed_sets[1]].1 = Some(CompositionSet::from((0, vec![mat_con_c.clone()])));
        // alter metadata for the functions
        let function_id = tokio::runtime::Builder::new_current_thread()
            .build()
            .unwrap()
            .block_on(dispatcher.insert_func(
                format!("insert_function_{}", i),
                engine_type,
                DEFAULT_CONTEXT_SIZE,
                absolute_path.to_str().expect("Path should be valid string"),
                Metadata {
                    input_sets: Arc::new(local_names),
                    output_sets: Arc::new(out_set_names.clone()),
                },
            ))
            .expect("should be able to update function");
        let inputs = vec![(i, CompositionSet::from((0, vec![mat_con_a.clone()])))];
        let mut overwrite_inputs = inputs.clone();
        overwrite_inputs.push((
            fixed_sets[0],
            CompositionSet::from((0, vec![mat_fault.clone()])),
        ));
        overwrite_inputs.push((
            fixed_sets[1],
            CompositionSet::from((0, vec![mat_fault.clone()])),
        ));
        let outputs = vec![Some(0)];
        let mut recorder = archive.lock().unwrap().get_recorder().unwrap();
        let result = tokio::runtime::Builder::new_current_thread()
            .build()
            .unwrap()
            .block_on(dispatcher.queue_function(
                function_id,
                inputs,
                outputs.clone(),
                false,
                recorder,
            ));
        recorder = archive.lock().unwrap().get_recorder().unwrap();
        let overwrite_result = tokio::runtime::Builder::new_current_thread()
            .build()
            .unwrap()
            .block_on(dispatcher.queue_function(
                function_id,
                overwrite_inputs,
                outputs,
                false,
                recorder,
            ));
        let out_sets = match result {
            Ok((composition_sets, _)) => composition_sets,
            Err(err) => panic!("Non overwrite failed with: {:?}", err),
        };
        let overwrite_sets = match overwrite_result {
            Ok((compostion_set, _)) => compostion_set,
            Err(err) => panic!("Overwrite input failed with: {:?}", err),
        };
        assert!(out_sets.contains_key(&0));
        assert!(overwrite_sets.contains_key(&0));
        let result_set = &out_sets.get(&0).unwrap().context_list;
        let overwrite_set = &overwrite_sets.get(&0).unwrap().context_list;
        assert_eq!(1, result_set.len());
        assert_eq!(1, overwrite_set.len());
        let (result_context, _) = &result_set[0];
        let (overwrite_context, _) = &overwrite_set[0];
        check_matrix(&result_context, 0, 0, 1, vec![expected[i]]);
        check_matrix(&overwrite_context, 0, 0, 1, vec![expected[i]]);
    }
}

#[test]
#[cfg(any(feature = "hyper_io"))]
fn test_insert_composition_with_http_func() {
    let dispatcher = Dispatcher::init(dispatcher::resource_pool::ResourcePool {
        engine_pool: Mutex::new(BTreeMap::new()),
    })
    .unwrap();
    let composition_string = r#"
        (:function HTTP (request headers body) -> (status headers body))
        (:composition Composition (comp_request req_body) -> (comp_status resp_body) (
            (HTTP ((:all request <- comp_request) (:all body <- req_body)) => ((resp_body := body) (comp_status := status)))
        ))
    "#;
    tokio::runtime::Builder::new_current_thread()
        .build()
        .unwrap()
        .block_on(dispatcher.insert_compositions(String::from(composition_string)))
        .unwrap();
}<|MERGE_RESOLUTION|>--- conflicted
+++ resolved
@@ -1,30 +1,16 @@
-<<<<<<< HEAD
-use std::vec;
-
+use crate::dispatcher_tests::{check_matrix, setup_dispatcher};
 use dandelion_commons::records::{Archive, RecordPoint, Recorder};
-use dispatcher::{composition::CompositionSet, function_registry::Metadata};
-=======
-use crate::dispatcher_tests::{check_matrix, setup_dispatcher};
 use dispatcher::{
     composition::CompositionSet, dispatcher::Dispatcher, function_registry::Metadata,
 };
 use futures::lock::Mutex;
->>>>>>> 37890de3
 use machine_interface::{
     function_driver::ComputeResource,
     machine_config::EngineType,
     memory_domain::{read_only::ReadOnlyContext, Context, MemoryDomain},
     DataItem, DataSet, Position,
 };
-<<<<<<< HEAD
-use std::sync::{Arc, Mutex as SyncMutex};
-
-use crate::dispatcher_tests::check_matrix;
-
-use super::{init_recorder_archive, setup_dispatcher};
-=======
-use std::{collections::BTreeMap, sync::Arc};
->>>>>>> 37890de3
+use std::{collections::BTreeMap, sync::Arc, sync::Mutex as SyncMutex};
 
 // using 0x802_0000 as that is what the WASM test binaries expect
 // TODO fix once the update has been merged allowing for 800_0000
