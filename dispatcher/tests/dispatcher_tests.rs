#[cfg(all(test, any(feature = "cheri", feature = "mmu", feature = "wasm")))]
mod dispatcher_tests {
    mod function_tests;
    mod registry_tests;

<<<<<<< HEAD
    use dandelion_commons::{
        records::{Archive, Recorder},
        ContextTypeId, EngineTypeId,
    };
=======
    use dandelion_commons::FunctionId;
>>>>>>> 83f0d47b
    use dispatcher::{
        composition::CompositionSet, dispatcher::Dispatcher, function_registry::Metadata,
        resource_pool::ResourcePool,
    };
    use machine_interface::{
        function_driver::ComputeResource,
        machine_config::EngineType,
        memory_domain::{Context, ContextTrait, MemoryDomain},
    };
    use std::{collections::BTreeMap, sync::Arc, sync::Mutex as SyncMutex};

    // using 0x802_0000 because that is what WASM specifies
    const DEFAULT_CONTEXT_SIZE: usize = 0x802_0000; // 128MiB

    fn setup_dispatcher<Dom: MemoryDomain>(
        name: &str,
        in_set_names: Vec<(String, Option<CompositionSet>)>,
        out_set_names: Vec<String>,
        engine_type: EngineType,
        engine_resource: Vec<ComputeResource>,
    ) -> (Dispatcher, FunctionId) {
        let mut path = std::path::PathBuf::from(env!("CARGO_MANIFEST_DIR"));
        path.pop();
        path.push("machine_interface/tests/data");
        path.push(name);
        let path_string = path.to_str().expect("Path should be string");
        let metadata = Metadata {
            input_sets: Arc::new(in_set_names),
            output_sets: Arc::new(out_set_names),
        };
        let mut pool_map = BTreeMap::new();
        pool_map.insert(engine_type, engine_resource);
        let resource_pool = ResourcePool {
            engine_pool: futures::lock::Mutex::new(pool_map),
        };
        let dispatcher =
            Dispatcher::init(resource_pool).expect("Should have initialized dispatcher");
        let function_id = tokio::runtime::Builder::new_current_thread()
            .build()
            .unwrap()
            .block_on(dispatcher.insert_func(
                String::from(""),
                engine_type,
                DEFAULT_CONTEXT_SIZE,
                path_string,
                metadata,
            ))
            .expect("Should be able to insert function in new dispatcher");
        return (dispatcher, function_id);
    }

    fn check_matrix(context: &Context, set_id: usize, key: u32, rows: u64, expected: Vec<u64>) {
        assert!(context.content.len() >= set_id);
        let out_mat_set = context.content[set_id].as_ref().expect("Should have set");
        assert_eq!(
            1,
            out_mat_set
                .buffers
                .iter()
                .filter(|buffer| buffer.key == key)
                .count()
        );
        let out_mat_position = out_mat_set
            .buffers
            .iter()
            .find(|buffer| buffer.key == key)
            .expect("should find a buffer with the correct key");
        let mut out_mat = Vec::<u64>::new();
        assert_eq!((expected.len() + 1) * 8, out_mat_position.data.size);
        out_mat.resize(expected.len() + 1, 0);
        context
            .read(out_mat_position.data.offset, &mut out_mat)
            .expect("Should read output matrix");
        println!("matrix {:?}", out_mat);
        assert_eq!(rows, out_mat[0]);
        for i in 0..expected.len() {
            assert_eq!(expected[i], out_mat[1 + i]);
        }
    }

    fn init_recorder_archive(size: usize) -> Arc<SyncMutex<Archive>> {
        // Create the archive
        let tracing_archive: Arc<SyncMutex<Archive>> = Arc::new(SyncMutex::new(Archive::new()));
        // Initialize recorders for the archive
        let recorders: Vec<_> = (0..size)
            .map(|_| Recorder::new(tracing_archive.clone()))
            .collect();
        tracing_archive.lock().unwrap().init(recorders);
        tracing_archive.clone()
    }

    macro_rules! dispatcherTests {
        ($name: ident; $domain : ty; $init : expr; $engine_type : expr; $engine_resource: expr) => {
            use crate::dispatcher_tests::{
                function_tests::{
                    composition_chain_matmul, composition_diamond_matmac,
                    composition_parallel_matmul, composition_single_matmul,
                    single_domain_and_engine_basic, single_domain_and_engine_matmul,
                },
                registry_tests::{multiple_input_fixed, single_input_fixed},
            };
            #[test]
            fn test_single_domain_and_engine_basic() {
                let name = format!("test_{}_basic", stringify!($name));
                single_domain_and_engine_basic::<$domain>(&name, $engine_type, $engine_resource)
            }
            #[test]
            fn test_single_domain_and_engine_matmul() {
                let name = format!("test_{}_matmul", stringify!($name));
                single_domain_and_engine_matmul::<$domain>(
                    $init,
                    &name,
                    $engine_type,
                    $engine_resource,
                )
            }
            #[test]
            fn test_composition_single_matmul() {
                let name = format!("test_{}_matmul", stringify!($name));
                composition_single_matmul::<$domain>($init, &name, $engine_type, $engine_resource)
            }

            #[test]
            fn test_composition_parallel() {
                let name = format!("test_{}_matmul", stringify!($name));
                composition_parallel_matmul::<$domain>($init, &name, $engine_type, $engine_resource)
            }

            #[test]
            fn test_composition_chain() {
                let name = format!("test_{}_matmul", stringify!($name));
                composition_chain_matmul::<$domain>($init, &name, $engine_type, $engine_resource)
            }

            #[test]
            fn test_composition_diamond() {
                let name = format!("test_{}_matmac", stringify!($name));
                composition_diamond_matmac::<$domain>($init, &name, $engine_type, $engine_resource)
            }

            #[test]
            fn test_single_input_fixed() {
                let name = format!("test_{}_matmac", stringify!($name));
                single_input_fixed::<$domain>(&name, $engine_type, $engine_resource)
            }

            #[test]
            fn test_multiple_input_fixed() {
                let name = format!("test_{}_matmac", stringify!($name));
                multiple_input_fixed::<$domain>(&name, $engine_type, $engine_resource)
            }
        };
    }

    #[cfg(feature = "cheri")]
    mod cheri {
        use machine_interface::{
            function_driver::ComputeResource,
            memory_domain::{cheri::CheriMemoryDomain, MemoryResource},
        };
        dispatcherTests!(elf_cheri; CheriMemoryDomain; MemoryResource::None; EngineType::Cheri; vec![ComputeResource::CPU(1)]);
    }

    #[cfg(feature = "mmu")]
    mod mmu {
        use machine_interface::{
            function_driver::ComputeResource,
            machine_config::EngineType,
            memory_domain::{mmu::MmuMemoryDomain, MemoryResource},
        };
        #[cfg(target_arch = "x86_64")]
        dispatcherTests!(elf_mmu_x86_64; MmuMemoryDomain; MemoryResource::None; EngineType::Process; vec![ComputeResource::CPU(1)]);
        #[cfg(target_arch = "aarch64")]
        dispatcherTests!(elf_mmu_aarch64; MmuMemoryDomain; MemoryResource::None; EngineType::Process; vec![ComputeResource::CPU(1)]);
    }

    #[cfg(feature = "wasm")]
    mod wasm {
        use machine_interface::{
            function_driver::ComputeResource,
            machine_config::EngineType,
            memory_domain::{wasm::WasmMemoryDomain, MemoryResource},
        };

        #[cfg(target_arch = "x86_64")]
        dispatcherTests!(sysld_wasm_x86_64; WasmMemoryDomain; MemoryResource::None; EngineType::RWasm; vec![ComputeResource::CPU(1)]);

        #[cfg(target_arch = "aarch64")]
        dispatcherTests!(sysld_wasm_aarch64; WasmMemoryDomain; MemoryResource::None; EngineType::RWasm; vec![ComputeResource::CPU(1)]);
    }
}<|MERGE_RESOLUTION|>--- conflicted
+++ resolved
@@ -3,14 +3,10 @@
     mod function_tests;
     mod registry_tests;
 
-<<<<<<< HEAD
     use dandelion_commons::{
         records::{Archive, Recorder},
-        ContextTypeId, EngineTypeId,
+        FunctionId,
     };
-=======
-    use dandelion_commons::FunctionId;
->>>>>>> 83f0d47b
     use dispatcher::{
         composition::CompositionSet, dispatcher::Dispatcher, function_registry::Metadata,
         resource_pool::ResourcePool,
