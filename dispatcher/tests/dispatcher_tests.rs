--- conflicted
+++ resolved
@@ -176,8 +176,7 @@
         function_lib::cheri::{CheriDriver, CheriLoader},
         memory_domain::cheri::CheriMemoryDomain,
     };
-<<<<<<< HEAD
-    dispatcherTests!(CheriMemoryDomain; Vec::new(); CheriDriver; vec![1]; CheriLoader, "../machine_interface/tests/data/test_elf_aarch64c_basic");
+    dispatcherTests!(CheriMemoryDomain; Vec::new(); CheriDriver; vec![1]; CheriLoader; "../machine_interface/tests/data/test_elf_aarch64c"; "_basic"; "_matmul");
 }
 
 #[cfg(feature = "pagetable")]
@@ -186,8 +185,5 @@
         function_lib::pagetable::{PagetableDriver, PagetableLoader},
         memory_domain::pagetable::PagetableMemoryDomain,
     };
-    dispatcherTests!(PagetableMemoryDomain; Vec::new(); PagetableDriver; vec![1]; PagetableLoader, "../machine_interface/tests/data/test_elf_x86c_basic");
-=======
-    dispatcherTests!(CheriMemoryDomain; Vec::new(); CheriDriver; vec![1]; CheriLoader; "../machine_interface/tests/data/test_elf_aarch64c"; "_basic"; "_matmul");
->>>>>>> 942847eb
+    dispatcherTests!(PagetableMemoryDomain; Vec::new(); PagetableDriver; vec![1]; PagetableLoader; "../machine_interface/tests/data/test_elf_x86c"; "_basic"; "_matmul");
 }