--- conflicted
+++ resolved
@@ -612,15 +612,8 @@
             function_driver::{compute_driver::wasm::WasmDriver, ComputeResource},
             memory_domain::wasm::WasmMemoryDomain,
         };
-<<<<<<< HEAD
-        #[cfg(target_arch = "x86_64")]
-        dispatcherTests!(sysld_wasm_x86_64; WasmMemoryDomain; Vec::new(); WasmDriver {}; vec![1]);
-=======
-
         #[cfg(target_arch = "x86_64")]
         dispatcherTests!(sysld_wasm_x86_64; WasmMemoryDomain; Vec::new(); WasmDriver {}; vec![ComputeResource::CPU(1)]);
-
->>>>>>> 3fa4952e
         #[cfg(target_arch = "aarch64")]
         dispatcherTests!(sysld_wasm_aarch64; WasmMemoryDomain; Vec::new(); WasmDriver {}; vec![ComputeResource::CPU(1)]);
     }
