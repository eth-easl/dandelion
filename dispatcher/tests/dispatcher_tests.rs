use dandelion_commons::{ContextTypeId, EngineTypeId};
use dispatcher::{
    composition::{Composition, FunctionDependencies},
    dispatcher::{Dispatcher, ItemIndices, TransferIndices},
    function_registry::FunctionRegistry,
    resource_pool::ResourcePool,
};
use futures::lock::Mutex;
use machine_interface::{
    function_driver::{Driver, DriverFunction, Loader, LoaderFunction},
    memory_domain::{Context, ContextTrait, MemoryDomain},
    DataItem, DataSet, Position,
};
use std::{
    collections::{BTreeMap, BTreeSet},
    rc::Rc,
    vec,
};

fn _setup_dispatcher<Dom: MemoryDomain, Driv: Driver, L: Loader>(
    domain_arg: Vec<u8>,
    path: &str,
    in_set_names: Vec<String>,
    out_set_names: Vec<String>,
    engine_resource: Vec<u8>,
) -> Dispatcher {
    let mut domains = BTreeMap::new();
    let context_id: ContextTypeId = 0;
    domains.insert(
        context_id,
        Dom::init(domain_arg).expect("Should be able to initialize domain"),
    );
    let engine_id: EngineTypeId = 0;
    let mut drivers = BTreeMap::<EngineTypeId, DriverFunction>::new();
    let driver_func = Driv::start_engine as DriverFunction;
    drivers.insert(engine_id, driver_func);
    let mut type_map = BTreeMap::new();
    type_map.insert(engine_id, context_id);
    let mut loader_map = BTreeMap::new();
    loader_map.insert(engine_id, L::parse_function as LoaderFunction);
    let mut registry = FunctionRegistry::new(loader_map);
    registry.add_local(0, engine_id, path, in_set_names, out_set_names);
    let mut pool_map = BTreeMap::new();
    pool_map.insert(engine_id, engine_resource);
    let resource_pool = ResourcePool {
        engine_pool: Mutex::new(pool_map),
    };
    return Dispatcher::init(domains, drivers, type_map, registry, resource_pool)
        .expect("Should have initialized dispatcher");
}

fn _single_domain_and_engine_basic<Domain: MemoryDomain, TestDriver: Driver, TestLoader: Loader>(
    domain_arg: Vec<u8>,
    relative_path: &str,
    engine_resource: Vec<u8>,
) {
    let mut path = std::path::PathBuf::from(env!("CARGO_MANIFEST_DIR"));
    path.push(relative_path);
    let dispatcher = _setup_dispatcher::<Domain, TestDriver, TestLoader>(
        domain_arg,
        path.to_str().unwrap(),
        vec![],
        vec![],
        engine_resource,
    );
    let result = tokio::runtime::Builder::new_current_thread()
        .build()
        .unwrap()
        .block_on(dispatcher.queue_function(0, Vec::new(), false));
    match result {
        Ok(_) => (),
        Err(err) => panic!("Failed with: {:?}", err),
    }
}

fn _add_matmul_matrix(
    context: &mut Context,
    size_set: usize,
    mat_set: usize,
    matrix_dim: u64,
    matrix: Vec<u64>,
) {
<<<<<<< HEAD
    // check the sets are not already full and ensure they exist
    let max_id = usize::max(size_set, mat_set);
    if context.content.len() <= max_id {
        context.content.resize_with(max_id + 1, || None);
    }
    if context.content[size_set].is_some() || context.content[mat_set].is_some() {
        panic!("trying to add matrix where there is already set");
    }
    let size_offset = context.get_free_space(8, 8).expect("Should have space");

    assert_eq!(matrix_dim * matrix_dim, matrix.len() as u64);

    context
        .write(size_offset, u64::to_ne_bytes(matrix_dim).to_vec())
=======
    let mut path = std::path::PathBuf::from(env!("CARGO_MANIFEST_DIR"));
    path.push(relative_path);
    let dispatcher = setup_dispatcher::<Domain, TestDriver, TestLoader>(
        Vec::new(),
        path.to_str().unwrap(),
        engine_resource,
    );
    // need space for the input matrix of 2x2 uint64_t as well as a output matrix of the same size
    // and an uint64_t size that gives the column / row size (which is 2)
    const CONTEXT_SIZE: usize = 9 * 8;
    let mut in_context = Domain::init(domain_arg)
        .expect("Should be able to init domain")
        .acquire_context(CONTEXT_SIZE)
        .expect("Should get input matrix context");
    let size_offset = in_context.get_free_space(8, 8).expect("Should have space");
    in_context
        .write(size_offset, &[2u64])
>>>>>>> 989aa875
        .expect("Should be able to write matrix size");
    context.content[size_set] = Some(DataSet {
        ident: "".to_string(),
        buffers: vec![DataItem {
            ident: "".to_string(),
            data: Position {
                offset: size_offset,
                size: 8,
            },
        }],
    });
<<<<<<< HEAD
    let mut in_matrix = Vec::<u8>::new();
    let matrix_size = matrix.len() * 8;
    in_matrix.resize(matrix_size, 0);
    for (index, value) in matrix.into_iter().enumerate() {
        in_matrix[index * 8..index * 8 + 8].clone_from_slice(&u64::to_ne_bytes(value));
    }
    let in_mat_offset = context
        .get_free_space(in_matrix.len(), 8)
        .expect("Should have space");
    context
        .write(in_mat_offset, in_matrix)
=======
    let mut in_matrix = vec![1u64, 2u64, 3u64, 4u64];
    let in_mat_offset = in_context
        .get_free_space(4 * 8, 8)
        .expect("Should have space");
    in_context
        .write(in_mat_offset, &mut in_matrix)
>>>>>>> 989aa875
        .expect("Should be able to write");
    context.content[mat_set] = Some(DataSet {
        ident: "".to_string(),
        buffers: vec![DataItem {
            ident: "".to_string(),
            data: Position {
                offset: in_mat_offset,
                size: matrix_size,
            },
        }],
    });
}

fn _add_matmac_matrix(
    context: &mut Context,
    size_set: usize,
    rows: u64,
    cols: u64,
    mat_set: usize,
    matrix: Vec<u64>,
) {
    // check the sets are not already full and ensure they exist
    let max_id = usize::max(size_set, mat_set);
    if context.content.len() <= max_id {
        context.content.resize_with(max_id + 1, || None);
    }
    if context.content[size_set].is_some() || context.content[mat_set].is_some() {
        panic!("trying to add matrix where there is already set");
    }
    let size_offset = context.get_free_space(16, 8).expect("Should have space");

    assert_eq!(rows * cols, matrix.len() as u64);

    context
        .write(size_offset, u64::to_ne_bytes(rows).to_vec())
        .expect("Should be able to write matrix size");
    context
        .write(size_offset + 8, u64::to_ne_bytes(cols).to_vec())
        .expect("Should be able to write matrix size");
    context.content[size_set] = Some(DataSet {
        ident: "".to_string(),
        buffers: vec![
            DataItem {
                ident: "".to_string(),
                data: Position {
                    offset: size_offset,
                    size: 8,
                },
            },
            DataItem {
                ident: "".to_string(),
                data: Position {
                    offset: size_offset + 8,
                    size: 8,
                },
            },
        ],
    });
    let mut in_matrix = Vec::<u8>::new();
    let matrix_size = matrix.len() * 8;
    in_matrix.resize(matrix_size, 0);
    for (index, value) in matrix.into_iter().enumerate() {
        in_matrix[index * 8..index * 8 + 8].clone_from_slice(&u64::to_ne_bytes(value));
    }
    let in_mat_offset = context
        .get_free_space(in_matrix.len(), 8)
        .expect("Should have space");
    context
        .write(in_mat_offset, in_matrix)
        .expect("Should be able to write");
    context.content[mat_set] = Some(DataSet {
        ident: "".to_string(),
        buffers: vec![DataItem {
            ident: "".to_string(),
            data: Position {
                offset: in_mat_offset,
                size: matrix_size,
            },
        }],
    });
}

fn _check_matrix(context: &Context, set_id: usize, expected: Vec<u64>) {
    assert!(context.content.len() >= set_id);
    let out_mat_set = context.content[set_id].as_ref().expect("Should have set");
    assert_eq!(1, out_mat_set.buffers.len());
    let out_mat_position = out_mat_set.buffers[0].data;
    let out_mat = context
        .read(out_mat_position.offset, out_mat_position.size)
        .expect("Should read output matrix");
    assert_eq!(expected.len() * 8, out_mat.len());
    for i in 0..expected.len() {
        assert_eq!(u64::to_ne_bytes(expected[i]), out_mat[i * 8..i * 8 + 8]);
    }
}

fn _single_domain_and_engine_matmul<
    Domain: MemoryDomain,
    TestDriver: Driver,
    TestLoader: Loader,
>(
    domain_arg: Vec<u8>,
    relative_path: &str,
    engine_resource: Vec<u8>,
) {
    let mut path = std::path::PathBuf::from(env!("CARGO_MANIFEST_DIR"));
    path.push(relative_path);
    let dispatcher = _setup_dispatcher::<Domain, TestDriver, TestLoader>(
        Vec::new(),
        path.to_str().unwrap(),
        vec![String::from(""), String::from("")],
        vec![String::from("")],
        engine_resource,
    );
    // need space for the input matrix of 2x2 uint64_t as well as a output matrix of the same size
    // and an uint64_t size that gives the column / row size (which is 2)
    const CONTEXT_SIZE: usize = 9 * 8;
    let mut in_context = Domain::init(domain_arg)
        .expect("Should be able to init domain")
        .acquire_context(CONTEXT_SIZE)
        .expect("Should get input matrix context");
    _add_matmul_matrix(&mut in_context, 0, 1, 2, vec![1, 2, 3, 4]);

    let input_mapping = vec![
        TransferIndices {
            input_set_index: 0,
            output_set_index: 0,
            item_indices: None,
        },
        TransferIndices {
            input_set_index: 1,
            output_set_index: 1,
            item_indices: None,
        },
    ];
    let inputs = vec![(&in_context, input_mapping)];
    let result = tokio::runtime::Builder::new_current_thread()
        .build()
        .unwrap()
        .block_on(dispatcher.queue_function(0, inputs, false));
    let out_context = match result {
        Ok(context) => context,
        Err(err) => panic!("Failed with: {:?}", err),
    };
    assert_eq!(1, out_context.content.len());
    _check_matrix(&out_context, 0, vec![5, 11, 11, 25])
}

fn _composition_single_matmul<Domain: MemoryDomain, TestDriver: Driver, TestLoader: Loader>(
    domain_arg: Vec<u8>,
    relative_path: &str,
    engine_resource: Vec<u8>,
) {
    let mut path = std::path::PathBuf::from(env!("CARGO_MANIFEST_DIR"));
    path.push(relative_path);
    let dispatcher = _setup_dispatcher::<Domain, TestDriver, TestLoader>(
        Vec::new(),
        path.to_str().unwrap(),
        vec![String::from(""), String::from("")],
        vec![String::from("")],
        engine_resource,
    );
    // need space for the input matrix of 2x2 uint64_t as well as a output matrix of the same size
    // and an uint64_t size that gives the column / row size (which is 2)
    const CONTEXT_SIZE: usize = 9 * 8;
    let mut in_context = Domain::init(domain_arg)
        .expect("Should be able to init domain")
        .acquire_context(CONTEXT_SIZE)
        .expect("Should get input matrix context");
    let size_offset = in_context.get_free_space(8, 8).expect("Should have space");
    in_context
        .write(size_offset, u64::to_ne_bytes(2).to_vec())
        .expect("Should be able to write matrix size");
    _add_matmul_matrix(&mut in_context, 0, 1, 2, vec![1, 2, 3, 4]);

    let composition = Composition {
        dependencies: vec![FunctionDependencies {
            function: 0,
            input_ids: vec![(
                0,
                vec![
                    TransferIndices {
                        input_set_index: 0,
                        output_set_index: 0,
                        item_indices: None,
                    },
                    TransferIndices {
                        input_set_index: 1,
                        output_set_index: 1,
                        item_indices: None,
                    },
                ],
            )],
            output_id: 1,
        }],
    };
    let inputs = vec![(0, Rc::new(in_context))];
    let outputs = BTreeSet::from([1]);
    let result = tokio::runtime::Builder::new_current_thread()
        .build()
        .unwrap()
        .block_on(dispatcher.queue_composition(composition, inputs, outputs, false));
    let out_contexts = match result {
        Ok(context) => context,
        Err(err) => panic!("Failed with: {:?}", err),
    };
    assert_eq!(1, out_contexts.len());
    let (out_context_id, out_context) = &out_contexts[0];
    assert_eq!(1, *out_context_id);
    assert_eq!(1, out_context.content.len());
    let out_mat_set = out_context.content[0].as_ref().expect("Should have set");
    assert_eq!(1, out_mat_set.buffers.len());
<<<<<<< HEAD
    _check_matrix(out_context, 0, vec![5, 11, 11, 25])
}

fn _composition_parallel_matmul<Domain: MemoryDomain, TestDriver: Driver, TestLoader: Loader>(
    domain_arg: Vec<u8>,
    relative_path: &str,
    engine_resource: Vec<u8>,
) {
    let mut path = std::path::PathBuf::from(env!("CARGO_MANIFEST_DIR"));
    path.push(relative_path);
    let dispatcher = _setup_dispatcher::<Domain, TestDriver, TestLoader>(
        Vec::new(),
        path.to_str().unwrap(),
        vec![String::from(""), String::from("")],
        vec![String::from("")],
        engine_resource,
    );
    // need space for the input matrix of 2x2 uint64_t as well as a output matrix of the same size
    // and an uint64_t size that gives the column / row size (which is 2)
    const CONTEXT_SIZE: usize = 9 * 8;
    let mut in_context = Domain::init(domain_arg)
        .expect("Should be able to init domain")
        .acquire_context(CONTEXT_SIZE)
        .expect("Should get input matrix context");
    _add_matmul_matrix(&mut in_context, 0, 1, 2, vec![1, 2, 3, 4]);

    let composition = Composition {
        dependencies: vec![
            FunctionDependencies {
                function: 0,
                input_ids: vec![(
                    0,
                    vec![
                        TransferIndices {
                            input_set_index: 0,
                            output_set_index: 0,
                            item_indices: None,
                        },
                        TransferIndices {
                            input_set_index: 1,
                            output_set_index: 1,
                            item_indices: None,
                        },
                    ],
                )],
                output_id: 1,
            },
            FunctionDependencies {
                function: 0,
                input_ids: vec![(
                    0,
                    vec![
                        TransferIndices {
                            input_set_index: 0,
                            output_set_index: 0,
                            item_indices: None,
                        },
                        TransferIndices {
                            input_set_index: 1,
                            output_set_index: 1,
                            item_indices: None,
                        },
                    ],
                )],
                output_id: 2,
            },
        ],
    };
    let inputs = vec![(0, Rc::new(in_context))];
    let outputs = BTreeSet::from([1, 2]);
    let result = tokio::runtime::Builder::new_current_thread()
        .build()
        .unwrap()
        .block_on(dispatcher.queue_composition(composition, inputs, outputs, false));
    let out_contexts = match result {
        Ok(context) => context,
        Err(err) => panic!("Failed with: {:?}", err),
    };
    assert_eq!(2, out_contexts.len());
    for (out_context_id, out_context) in out_contexts {
        assert!(1 == out_context_id || 2 == out_context_id);
        assert_eq!(1, out_context.content.len());
        _check_matrix(&out_context, 0, vec![5, 11, 11, 25])
    }
}

fn _composition_chain_matmul<Domain: MemoryDomain, TestDriver: Driver, TestLoader: Loader>(
    domain_arg: Vec<u8>,
    relative_path: &str,
    engine_resource: Vec<u8>,
) {
    let mut path = std::path::PathBuf::from(env!("CARGO_MANIFEST_DIR"));
    path.push(relative_path);
    let dispatcher = _setup_dispatcher::<Domain, TestDriver, TestLoader>(
        Vec::new(),
        path.to_str().unwrap(),
        vec![String::from(""), String::from("")],
        vec![String::from("")],
        engine_resource,
    );
    // need space for the input matrix of 2x2 uint64_t as well as a output matrix of the same size
    // and an uint64_t size that gives the column / row size (which is 2)
    const CONTEXT_SIZE: usize = 9 * 8;
    let mut in_context = Domain::init(domain_arg)
        .expect("Should be able to init domain")
        .acquire_context(CONTEXT_SIZE)
        .expect("Should get input matrix context");
    _add_matmul_matrix(&mut in_context, 0, 1, 2, vec![1, 2, 3, 4]);

    let composition = Composition {
        dependencies: vec![
            FunctionDependencies {
                function: 0,
                input_ids: vec![(
                    0,
                    vec![
                        TransferIndices {
                            input_set_index: 0,
                            output_set_index: 0,
                            item_indices: None,
                        },
                        TransferIndices {
                            input_set_index: 1,
                            output_set_index: 1,
                            item_indices: None,
                        },
                    ],
                )],
                output_id: 1,
            },
            FunctionDependencies {
                function: 0,
                input_ids: vec![
                    (
                        0,
                        vec![TransferIndices {
                            input_set_index: 0,
                            output_set_index: 0,
                            item_indices: None,
                        }],
                    ),
                    (
                        1,
                        vec![TransferIndices {
                            input_set_index: 0,
                            output_set_index: 1,
                            item_indices: None,
                        }],
                    ),
                ],
                output_id: 2,
            },
        ],
    };
    let inputs = vec![(0, Rc::new(in_context))];
    let output_contexts = BTreeSet::from([2]);
    let result = tokio::runtime::Builder::new_current_thread()
        .build()
        .unwrap()
        .block_on(dispatcher.queue_composition(composition, inputs, output_contexts, false));
    let out_contexts = match result {
        Ok(context) => context,
        Err(err) => panic!("Failed with: {:?}", err),
    };
    assert_eq!(1, out_contexts.len());
    let (out_context_id, out_context) = &out_contexts[0];
    assert_eq!(2, *out_context_id);
    assert_eq!(1, out_context.content.len());
    _check_matrix(out_context, 0, vec![146, 330, 330, 746])
}

fn _composition_diamond_matmac<Domain: MemoryDomain, TestDriver: Driver, TestLoader: Loader>(
    domain_arg: Vec<u8>,
    relative_path: &str,
    engine_resource: Vec<u8>,
) {
    let mut path = std::path::PathBuf::from(env!("CARGO_MANIFEST_DIR"));
    path.push(relative_path);
    let dispatcher = _setup_dispatcher::<Domain, TestDriver, TestLoader>(
        Vec::new(),
        path.to_str().unwrap(),
        vec![
            String::from(""),
            String::from(""),
            String::from(""),
            String::from(""),
        ],
        vec![String::from(""), String::from("")],
        engine_resource,
    );
    // need space for the input matrix of 2x2 uint64_t as well as a output matrix of the same size
    // and an uint64_t size that gives the column / row size (which is 2)
    const CONTEXT_SIZE: usize = 10 * 8;
    let mut in_context = Domain::init(domain_arg)
        .expect("Should be able to init domain")
        .acquire_context(CONTEXT_SIZE)
        .expect("Should get input matrix context");
    // A = [7]
    _add_matmac_matrix(&mut in_context, 0, 1, 1, 1, vec![7]);
    // B = [1,2,3,5]
    _add_matmac_matrix(&mut in_context, 2, 1, 4, 3, vec![1, 2, 3, 5]);

    let composition = Composition {
        dependencies: vec![
            // C = A*B
            FunctionDependencies {
                function: 0,
                input_ids: vec![(
                    0,
                    vec![
                        TransferIndices {
                            input_set_index: 2,
                            output_set_index: 0,
                            item_indices: None,
                        },
                        TransferIndices {
                            input_set_index: 1,
                            output_set_index: 1,
                            item_indices: None,
                        },
                        TransferIndices {
                            input_set_index: 3,
                            output_set_index: 2,
                            item_indices: None,
                        },
                    ],
                )],
                output_id: 1,
            },
            // D = B*A
            FunctionDependencies {
                function: 0,
                input_ids: vec![(
                    0,
                    vec![
                        TransferIndices {
                            input_set_index: 2,
                            output_set_index: 0,
                            item_indices: Some(ItemIndices {
                                in_index: 0,
                                out_index: 1,
                            }),
                        },
                        TransferIndices {
                            input_set_index: 2,
                            output_set_index: 0,
                            item_indices: Some(ItemIndices {
                                in_index: 1,
                                out_index: 0,
                            }),
                        },
                        TransferIndices {
                            input_set_index: 3,
                            output_set_index: 1,
                            item_indices: None,
                        },
                        TransferIndices {
                            input_set_index: 1,
                            output_set_index: 2,
                            item_indices: None,
                        },
                    ],
                )],
                output_id: 2,
            },
            // E = B + C
            FunctionDependencies {
                function: 0,
                input_ids: vec![
                    (
                        0,
                        vec![
                            TransferIndices {
                                input_set_index: 2,
                                output_set_index: 0,
                                item_indices: None,
                            },
                            TransferIndices {
                                input_set_index: 3,
                                output_set_index: 2,
                                item_indices: None,
                            },
                        ],
                    ),
                    (
                        1,
                        vec![TransferIndices {
                            input_set_index: 1,
                            output_set_index: 3,
                            item_indices: None,
                        }],
                    ),
                ],
                output_id: 3,
            },
            // G = D * C
            FunctionDependencies {
                function: 0,
                input_ids: vec![
                    (
                        1,
                        vec![
                            TransferIndices {
                                input_set_index: 0,
                                output_set_index: 0,
                                item_indices: Some(ItemIndices {
                                    in_index: 1,
                                    out_index: 1,
                                }),
                            },
                            TransferIndices {
                                input_set_index: 1,
                                output_set_index: 2,
                                item_indices: None,
                            },
                        ],
                    ),
                    (
                        2,
                        vec![
                            TransferIndices {
                                input_set_index: 0,
                                output_set_index: 0,
                                item_indices: Some(ItemIndices {
                                    in_index: 0,
                                    out_index: 0,
                                }),
                            },
                            TransferIndices {
                                input_set_index: 1,
                                output_set_index: 1,
                                item_indices: None,
                            },
                        ],
                    ),
                ],
                output_id: 4,
            },
            // Result = D*E + G
            FunctionDependencies {
                function: 0,
                input_ids: vec![
                    (
                        2,
                        vec![TransferIndices {
                            input_set_index: 1,
                            output_set_index: 1,
                            item_indices: None,
                        }],
                    ),
                    (
                        3,
                        vec![TransferIndices {
                            input_set_index: 1,
                            output_set_index: 2,
                            item_indices: None,
                        }],
                    ),
                    (
                        4,
                        vec![
                            TransferIndices {
                                input_set_index: 0,
                                output_set_index: 0,
                                item_indices: None,
                            },
                            TransferIndices {
                                input_set_index: 1,
                                output_set_index: 3,
                                item_indices: None,
                            },
                        ],
                    ),
                ],
                output_id: 5,
            },
        ],
    };
    let inputs = vec![(0, Rc::new(in_context))];
    let output_contexts = BTreeSet::from([5]);
    let result = tokio::runtime::Builder::new_current_thread()
        .build()
        .unwrap()
        .block_on(dispatcher.queue_composition(composition, inputs, output_contexts, false));
    let out_contexts = match result {
        Ok(context) => context,
        Err(err) => panic!("Failed with: {:?}", err),
    };
    assert_eq!(1, out_contexts.len());
    let (out_context_id, out_context) = &out_contexts[0];
    assert_eq!(5, *out_context_id);
    assert_eq!(2, out_context.content.len());
    _check_matrix(
        out_context,
        1,
        vec![
            105, 210, 315, 525, 210, 420, 630, 1050, 315, 630, 945, 1575, 525, 1050, 1575, 2625,
        ],
    )
=======
    let out_mat_position = out_mat_set.buffers[0].data;
    let mut out_mat = vec![0u64; 4];
    out_context
        .read(out_mat_position.offset, &mut out_mat)
        .expect("Should read output matrix");
    assert_eq!(4, out_mat.len());
    assert_eq!(5, out_mat[0]);
    assert_eq!(11, out_mat[1]);
    assert_eq!(11, out_mat[2]);
    assert_eq!(25, out_mat[3]);
>>>>>>> 989aa875
}

macro_rules! dispatcherTests {
    ($domain : ty; $init: expr; $driver : ty; $engine_resource: expr; $loader: ty; $prefix: expr) => {
        use super::*;
        #[test]
        fn test_single_domain_and_engine_basic() {
            _single_domain_and_engine_basic::<$domain, $driver, $loader>(
                $init,
                concat!($prefix, "_basic"),
                $engine_resource,
            )
        }
        #[test]
        fn test_single_domain_and_engine_matmul() {
            _single_domain_and_engine_matmul::<$domain, $driver, $loader>(
                $init,
                concat!($prefix, "_matmul"),
                $engine_resource,
            )
        }
        #[test]
        fn test_composition_single_matmul() {
            _composition_single_matmul::<$domain, $driver, $loader>(
                $init,
                concat!($prefix, "_matmul"),
                $engine_resource,
            )
        }

        #[test]
        fn test_composition_parallel() {
            _composition_parallel_matmul::<$domain, $driver, $loader>(
                $init,
                concat!($prefix, "_matmul"),
                $engine_resource,
            )
        }

        #[test]
        fn test_composition_chain() {
            _composition_chain_matmul::<$domain, $driver, $loader>(
                $init,
                concat!($prefix, "_matmul"),
                $engine_resource,
            )
        }

        #[test]
        fn test_composition_diamond() {
            _composition_diamond_matmac::<$domain, $driver, $loader>(
                $init,
                concat!($prefix, "_matmac"),
                $engine_resource,
            )
        }
    };
}

#[cfg(feature = "cheri")]
mod cheri {
    use machine_interface::{
        function_driver::compute_driver::cheri::{CheriDriver, CheriLoader},
        memory_domain::cheri::CheriMemoryDomain,
    };
    dispatcherTests!(CheriMemoryDomain; Vec::new(); CheriDriver; vec![1]; CheriLoader; "../machine_interface/tests/data/test_elf_cheri");
}<|MERGE_RESOLUTION|>--- conflicted
+++ resolved
@@ -80,7 +80,6 @@
     matrix_dim: u64,
     matrix: Vec<u64>,
 ) {
-<<<<<<< HEAD
     // check the sets are not already full and ensure they exist
     let max_id = usize::max(size_set, mat_set);
     if context.content.len() <= max_id {
@@ -89,31 +88,13 @@
     if context.content[size_set].is_some() || context.content[mat_set].is_some() {
         panic!("trying to add matrix where there is already set");
     }
+
     let size_offset = context.get_free_space(8, 8).expect("Should have space");
 
     assert_eq!(matrix_dim * matrix_dim, matrix.len() as u64);
 
     context
-        .write(size_offset, u64::to_ne_bytes(matrix_dim).to_vec())
-=======
-    let mut path = std::path::PathBuf::from(env!("CARGO_MANIFEST_DIR"));
-    path.push(relative_path);
-    let dispatcher = setup_dispatcher::<Domain, TestDriver, TestLoader>(
-        Vec::new(),
-        path.to_str().unwrap(),
-        engine_resource,
-    );
-    // need space for the input matrix of 2x2 uint64_t as well as a output matrix of the same size
-    // and an uint64_t size that gives the column / row size (which is 2)
-    const CONTEXT_SIZE: usize = 9 * 8;
-    let mut in_context = Domain::init(domain_arg)
-        .expect("Should be able to init domain")
-        .acquire_context(CONTEXT_SIZE)
-        .expect("Should get input matrix context");
-    let size_offset = in_context.get_free_space(8, 8).expect("Should have space");
-    in_context
-        .write(size_offset, &[2u64])
->>>>>>> 989aa875
+        .write(size_offset, &[matrix_dim])
         .expect("Should be able to write matrix size");
     context.content[size_set] = Some(DataSet {
         ident: "".to_string(),
@@ -125,34 +106,20 @@
             },
         }],
     });
-<<<<<<< HEAD
-    let mut in_matrix = Vec::<u8>::new();
-    let matrix_size = matrix.len() * 8;
-    in_matrix.resize(matrix_size, 0);
-    for (index, value) in matrix.into_iter().enumerate() {
-        in_matrix[index * 8..index * 8 + 8].clone_from_slice(&u64::to_ne_bytes(value));
-    }
-    let in_mat_offset = context
-        .get_free_space(in_matrix.len(), 8)
+
+    let mat_offset = context
+        .get_free_space(matrix.len() * 8, 8)
         .expect("Should have space");
     context
-        .write(in_mat_offset, in_matrix)
-=======
-    let mut in_matrix = vec![1u64, 2u64, 3u64, 4u64];
-    let in_mat_offset = in_context
-        .get_free_space(4 * 8, 8)
-        .expect("Should have space");
-    in_context
-        .write(in_mat_offset, &mut in_matrix)
->>>>>>> 989aa875
+        .write(mat_offset, &matrix)
         .expect("Should be able to write");
     context.content[mat_set] = Some(DataSet {
         ident: "".to_string(),
         buffers: vec![DataItem {
             ident: "".to_string(),
             data: Position {
-                offset: in_mat_offset,
-                size: matrix_size,
+                offset: mat_offset,
+                size: matrix.len() * 8,
             },
         }],
     });
@@ -179,10 +146,10 @@
     assert_eq!(rows * cols, matrix.len() as u64);
 
     context
-        .write(size_offset, u64::to_ne_bytes(rows).to_vec())
+        .write(size_offset, &[rows])
         .expect("Should be able to write matrix size");
     context
-        .write(size_offset + 8, u64::to_ne_bytes(cols).to_vec())
+        .write(size_offset + 8, &[cols])
         .expect("Should be able to write matrix size");
     context.content[size_set] = Some(DataSet {
         ident: "".to_string(),
@@ -203,17 +170,11 @@
             },
         ],
     });
-    let mut in_matrix = Vec::<u8>::new();
-    let matrix_size = matrix.len() * 8;
-    in_matrix.resize(matrix_size, 0);
-    for (index, value) in matrix.into_iter().enumerate() {
-        in_matrix[index * 8..index * 8 + 8].clone_from_slice(&u64::to_ne_bytes(value));
-    }
     let in_mat_offset = context
-        .get_free_space(in_matrix.len(), 8)
+        .get_free_space(matrix.len() * 8, 8)
         .expect("Should have space");
     context
-        .write(in_mat_offset, in_matrix)
+        .write(in_mat_offset, &matrix)
         .expect("Should be able to write");
     context.content[mat_set] = Some(DataSet {
         ident: "".to_string(),
@@ -221,7 +182,7 @@
             ident: "".to_string(),
             data: Position {
                 offset: in_mat_offset,
-                size: matrix_size,
+                size: matrix.len() * 8,
             },
         }],
     });
@@ -232,12 +193,14 @@
     let out_mat_set = context.content[set_id].as_ref().expect("Should have set");
     assert_eq!(1, out_mat_set.buffers.len());
     let out_mat_position = out_mat_set.buffers[0].data;
-    let out_mat = context
-        .read(out_mat_position.offset, out_mat_position.size)
+    let mut out_mat = Vec::<u64>::new();
+    assert_eq!(expected.len() * 8, out_mat_position.size);
+    out_mat.resize(expected.len(), 0);
+    context
+        .read(out_mat_position.offset, &mut out_mat)
         .expect("Should read output matrix");
-    assert_eq!(expected.len() * 8, out_mat.len());
     for i in 0..expected.len() {
-        assert_eq!(u64::to_ne_bytes(expected[i]), out_mat[i * 8..i * 8 + 8]);
+        assert_eq!(expected[i], out_mat[i]);
     }
 }
 
@@ -316,7 +279,7 @@
         .expect("Should get input matrix context");
     let size_offset = in_context.get_free_space(8, 8).expect("Should have space");
     in_context
-        .write(size_offset, u64::to_ne_bytes(2).to_vec())
+        .write(size_offset, &[2u64])
         .expect("Should be able to write matrix size");
     _add_matmul_matrix(&mut in_context, 0, 1, 2, vec![1, 2, 3, 4]);
 
@@ -357,7 +320,6 @@
     assert_eq!(1, out_context.content.len());
     let out_mat_set = out_context.content[0].as_ref().expect("Should have set");
     assert_eq!(1, out_mat_set.buffers.len());
-<<<<<<< HEAD
     _check_matrix(out_context, 0, vec![5, 11, 11, 25])
 }
 
@@ -757,18 +719,6 @@
             105, 210, 315, 525, 210, 420, 630, 1050, 315, 630, 945, 1575, 525, 1050, 1575, 2625,
         ],
     )
-=======
-    let out_mat_position = out_mat_set.buffers[0].data;
-    let mut out_mat = vec![0u64; 4];
-    out_context
-        .read(out_mat_position.offset, &mut out_mat)
-        .expect("Should read output matrix");
-    assert_eq!(4, out_mat.len());
-    assert_eq!(5, out_mat[0]);
-    assert_eq!(11, out_mat[1]);
-    assert_eq!(11, out_mat[2]);
-    assert_eq!(25, out_mat[3]);
->>>>>>> 989aa875
 }
 
 macro_rules! dispatcherTests {
