--- conflicted
+++ resolved
@@ -95,14 +95,15 @@
         inputs: Vec<(usize, CompositionSet)>,
         output_mapping: Vec<Option<usize>>,
         non_caching: bool,
-    ) -> DandelionResult<BTreeMap<usize, CompositionSet>> {
+        recorder: Recorder,
+    ) -> DandelionResult<(BTreeMap<usize, CompositionSet>, Recorder)> {
         let function_id = self
             .function_registry
             .get_function_id(&function_name)
             .await
             .ok_or(DandelionError::DispatcherUnavailableFunction)?;
         return self
-            .queue_function(function_id, inputs, output_mapping, non_caching)
+            .queue_function(function_id, inputs, output_mapping, non_caching, recorder)
             .await;
     }
 
@@ -201,29 +202,18 @@
                 ));
             }
         }
-<<<<<<< HEAD
         return Ok((
             inputs
                 .into_iter()
                 .filter_map(|(set_index, composition_set)| {
-                    output_sets
+                    composition
+                        .output_map
                         .get(&set_index)
                         .and_then(|output_index| Some((*output_index, composition_set)))
                 })
                 .collect::<BTreeMap<_, _>>(),
             recorder,
         ));
-=======
-        return Ok(inputs
-            .into_iter()
-            .filter_map(|(set_index, composition_set)| {
-                composition
-                    .output_map
-                    .get(&set_index)
-                    .and_then(|output_index| Some((*output_index, composition_set)))
-            })
-            .collect::<BTreeMap<_, _>>());
->>>>>>> 83f0d47b
     }
 
     // TODO: Solve the composition. How does it work now??
