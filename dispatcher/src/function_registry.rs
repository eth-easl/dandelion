--- conflicted
+++ resolved
@@ -3,52 +3,28 @@
 use machine_interface::{
     function_driver::{
         util::{load_static, load_u8_from_file},
-        FunctionConfig, Function, Driver,
+        Driver, Function, FunctionConfig,
     },
     memory_domain::{Context, MemoryDomain},
 };
-<<<<<<< HEAD
 use std::collections::{BTreeMap, BTreeSet};
-
 pub struct FunctionRegistry {
     engine_map: BTreeMap<FunctionId, BTreeSet<EngineTypeId>>,
-    loaders: BTreeMap<EngineTypeId, LoaderFunction>,
+    pub(crate) drivers: BTreeMap<EngineTypeId, Box<dyn Driver>>,
     // TODO replace with futures compatible RW lock if it becomes a bottleneck
-    registry:
-        Mutex<BTreeMap<(FunctionId, EngineTypeId), (DataRequirementList, Context, FunctionConfig)>>,
+    registry: Mutex<BTreeMap<(FunctionId, EngineTypeId), Function>>,
     local_available: BTreeMap<(FunctionId, EngineTypeId), String>,
     set_names: BTreeMap<FunctionId, (Vec<String>, Vec<String>)>,
 }
 
 impl FunctionRegistry {
-    pub fn new(loaders: BTreeMap<EngineTypeId, LoaderFunction>) -> Self {
+    pub fn new(drivers: BTreeMap<EngineTypeId, Box<dyn Driver>>) -> Self {
         return FunctionRegistry {
             engine_map: BTreeMap::new(),
-            loaders,
+            drivers,
             registry: Mutex::new(BTreeMap::new()),
             local_available: BTreeMap::new(),
             set_names: BTreeMap::new(),
-=======
-use std::{collections::{HashMap, HashSet}};
-
-pub struct FunctionRegistry {
-    engine_map: HashMap<FunctionId, HashSet<EngineTypeId>>,
-    pub(crate) drivers: HashMap<EngineTypeId, Box<dyn Driver>>,
-    // TODO replace with futures compatible RW lock if it becomes a bottleneck
-    registry:
-        Mutex<HashMap<(FunctionId, EngineTypeId), Function>>,
-    /// The paths for the local function binaries for a specific engine
-    local_available: HashMap<(FunctionId, EngineTypeId), String>,
-}
-
-impl FunctionRegistry {
-    pub fn new(drivers: HashMap<EngineTypeId, Box<dyn Driver>>) -> Self {
-        return FunctionRegistry {
-            engine_map: HashMap::new(),
-            drivers,
-            registry: Mutex::new(HashMap::new()),
-            local_available: HashMap::new(),
->>>>>>> 7dde478b
         };
     }
     pub async fn get_options(
@@ -128,15 +104,14 @@
             .ok_or(DandelionError::DispatcherUnavailableFunction)?;
         // check if function for the engine is in registry already
         let mut lock_guard = self.registry.lock().await;
-<<<<<<< HEAD
-        if let Some(tripple) = lock_guard.get(&(function_id, engine_id)) {
-            let function_context = load_static(domain, &tripple.1, &tripple.0)?;
-            return Ok((function_context, tripple.2, in_set_names, out_set_names));
-=======
-        if let Some(Function { requirements, context, config }) = lock_guard.get(&(function_id, engine_id)) {
+        if let Some(Function {
+            requirements,
+            context,
+            config,
+        }) = lock_guard.get(&(function_id, engine_id))
+        {
             let function_context = load_static(domain, &context, &requirements)?;
-            return Ok((function_context, *config));
->>>>>>> 7dde478b
+            return Ok((function_context, *config, in_set_names, out_set_names));
         }
 
         let function = self.load_local(function_id, engine_id, domain)?;
