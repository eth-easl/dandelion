--- conflicted
+++ resolved
@@ -43,16 +43,10 @@
     /// Drivers for the engines to prepare function (get them from available to ready)
     pub(crate) drivers: BTreeMap<EngineTypeId, Box<dyn Driver>>,
     /// map with list of all options for each function
-<<<<<<< HEAD
-    options: RwLock<BTreeMap<FunctionId, Vec<Alternative>>>,
-    /// map with function information for functions that are available in memory
-    in_memory: RwLock<BTreeMap<(FunctionId, EngineTypeId), Function>>,
-=======
     /// TODO: change structure to avoid copy on get_options
     options: Mutex<BTreeMap<FunctionId, Vec<Alternative>>>,
     /// map with function information for functions that are available in memory
     in_memory: Mutex<BTreeMap<(FunctionId, EngineTypeId), Arc<Function>>>,
->>>>>>> 5236681b
     /// map with file paths for functions for on disk available functons
     on_disk: Mutex<BTreeMap<(FunctionId, EngineTypeId), String>>,
     /// map with input and output set names for functions
@@ -65,17 +59,10 @@
         return FunctionRegistry {
             engine_map: Mutex::new(BTreeMap::new()),
             drivers,
-<<<<<<< HEAD
-            options: RwLock::new(BTreeMap::new()),
-            in_memory: RwLock::new(BTreeMap::new()),
-            on_disk: BTreeMap::new(),
-            set_names: BTreeMap::new(),
-=======
             options: Mutex::new(BTreeMap::new()),
             in_memory: Mutex::new(BTreeMap::new()),
             on_disk: Mutex::new(BTreeMap::new()),
             metadata: Mutex::new(BTreeMap::new()),
->>>>>>> 5236681b
         };
     }
 
@@ -253,14 +240,6 @@
         non_caching: bool,
     ) -> DandelionResult<(Context, FunctionConfig)> {
         // check if function for the engine is in registry already
-<<<<<<< HEAD
-        {
-            let lock_read_guard = self.in_memory.read().await;
-            if let Some(function) = lock_read_guard.get(&(function_id, engine_id)) {
-                let function_context = function.load(domain)?;
-                return Ok((function_context, function.config.clone()));
-            }
-=======
         let function_opt;
          {
             let lock_guard = self.in_memory.lock().await;
@@ -269,7 +248,6 @@
         if let Some(function) = function_opt {
             let function_context = function.load(domain)?;
             return Ok((function_context, function.config.clone()));
->>>>>>> 5236681b
         }
 
         // if it is not in memory or disk we return the error from loading as it is not available
@@ -277,11 +255,6 @@
         let function_context = function.load(domain)?;
         let function_config = function.config.clone();
         if !non_caching {
-<<<<<<< HEAD
-            let mut lock_write_guard = self.in_memory.write().await;
-            // the same function could be loaded multiple times
-            let _old = lock_write_guard.insert((function_id, engine_id), function);
-=======
             if self
                 .in_memory
                 .lock()
@@ -291,7 +264,6 @@
             {
                 panic!("Function not in registry even after Ok from loading");
             };
->>>>>>> 5236681b
         }
         return Ok((function_context, function_config));
     }
