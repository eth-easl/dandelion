use ariadne::{Color, Config, Fmt, Label, Report, ReportKind, Source};
use chumsky::prelude::*;
use std::rc::Rc;

pub type Span = std::ops::Range<usize>;

pub trait SpannedExt<T> {
    fn news(v: T, span: Span) -> Self;
}

impl<T> SpannedExt<T> for Rc<Spanned<T>> {
    fn news(v: T, span: Span) -> Self {
        Rc::new(Spanned { span, v })
    }
}

#[derive(Clone, Debug)]
pub struct Spanned<T> {
    pub span: Span,
    pub v: T,
}

fn span_at(at: usize) -> Span {
    at..at + 1
}

fn aspanned<T>(v: T, span: Span) -> std::rc::Rc<Spanned<T>> {
    std::rc::Rc::new(Spanned { v, span })
}

pub type Ident = String;

pub type AFunctionDecl = Rc<Spanned<FunctionDecl>>;

#[derive(Debug)]
pub struct FunctionDecl {
    pub name: String,
    pub params: Vec<String>,
    pub returns: Vec<String>,
}

pub type ASharding = Rc<Spanned<Sharding>>;

#[derive(Debug)]
pub enum Sharding {
    All,
    Keyed,
    Each,
}

pub type ALoopCond = Rc<Spanned<LoopCond>>;

#[derive(Debug)]
pub enum LoopCond {
    None,
    UntilEmpty,
    UntilItemEmpty,
}

pub type AInputDescriptor = Rc<Spanned<InputDescriptor>>;

#[derive(Debug)]
pub struct InputDescriptor {
    pub name: String,
    pub ident: String,
    pub sharding: Sharding,
    // TODO pub loop_cond: LoopCond,
<<<<<<< HEAD
=======
}

#[derive(Debug, Clone)]
pub enum JoinFilterStrategy {
    Cross,
    Inner,
    Left,
    Right,
    Full,
>>>>>>> 16bccadf
}

pub type AOutputDescriptor = Rc<Spanned<OutputDescriptor>>;

#[derive(Debug)]
pub struct OutputDescriptor {
    pub ident: String,
    pub name: String,
    // TODO pub feedback: bool,
}

pub type AFunctionApplication = Rc<Spanned<FunctionApplication>>;

#[derive(Debug, Clone)]
pub struct FunctionApplicationJoinStrategy {
    pub join_strategy_order: Vec<String>,
    pub join_strategies: Vec<JoinFilterStrategy>,
}

#[derive(Debug)]
pub struct FunctionApplication {
    pub name: String,
    pub args: Vec<AInputDescriptor>,
    pub rets: Vec<AOutputDescriptor>,
    pub join_strategy: Option<FunctionApplicationJoinStrategy>,
}

pub type ALoop = Rc<Spanned<Loop>>;

#[derive(Debug)]
pub struct Loop {
    pub args: Vec<AInputDescriptor>,
    pub rets: Vec<AOutputDescriptor>,
    pub statements: Vec<AFunctionApplication>,
}

#[derive(Debug)]
pub enum Statement {
    FunctionApplication(AFunctionApplication),
    Loop(ALoop),
}

pub type AComposition = Rc<Spanned<Composition>>;

#[derive(Debug)]
pub struct Composition {
    pub name: String,
    pub params: Vec<String>,
    pub returns: Vec<String>,
    pub statements: Vec<Statement>,
}

#[derive(Debug)]
pub enum Item {
    FunctionDecl(AFunctionDecl),
    Composition(AComposition),
}

#[derive(Debug)]
pub struct Module(pub Vec<Item>);

fn parser() -> impl Parser<char, Module, Error = Simple<char>> {
    let function_decl = just("function")
        .padded()
        .ignore_then(text::ident().padded())
        .then(
            text::ident()
                .padded()
                .separated_by(just(','))
                .delimited_by(just('('), just(')')),
        )
        .then_ignore(just("=>").padded())
        .then(
            text::ident()
                .padded()
                .separated_by(just(','))
                .delimited_by(just('('), just(')')),
        )
        .then_ignore(just(";").padded())
        .map(|((name, params), returns)| FunctionDecl {
            name,
            params,
            returns,
        })
        .map_with_span(aspanned);

    //     let loop_cond =
    //         select! {
    //             Token::Atom(Atom::Symbol(symbol)) if symbol == "until_empty" || symbol == "until_empty_item" => symbol,
    //         }.or_not()
    //         .map(|loop_cond| match loop_cond {
    //             Some(x) if x == "until_empty" => LoopCond::UntilEmpty,
    //             Some(x) if x == "until_empty_item" => LoopCond::UntilItemEmpty,
    //             Some(_) => unreachable!(),
    //             None => LoopCond::None,
    //         });

    //     loop_cond
    //         .then(sharding)
    //         .then(ident)
    //         .then_ignore(just(Token::Atom(Atom::Mark(Mark::From))))
    //         .then(ident)
    //         .delimited_by(delim.clone(), delim.clone())
    //         .map(|(((loop_cond, sharding), name), ident)| InputDescriptor {
    //             name,
    //             ident,
    //             sharding,
    //             loop_cond,
    //         })
    //         .map_with_span(aspanned)
    // };

    // let loop_ = symbol("loop")
    //     .ignore_then({
    //         input_descriptor
    //             .clone()
    //             .repeated()
    //             .delimited_by(delim.clone(), delim.clone())
    //     })
    //     .then_ignore(just(Token::Atom(Atom::Mark(Mark::ToFat))))
    //     .then({
    //         function_application
    //             .clone()
    //             .repeated()
    //             .delimited_by(delim.clone(), delim.clone())
    //     })
    //     .then_ignore(just(Token::Atom(Atom::Mark(Mark::ToFat))))
    //     .then({
    //         output_descriptor
    //             .clone()
    //             .repeated()
    //             .delimited_by(delim.clone(), delim.clone())
    //     })
    //     .delimited_by(delim.clone(), delim.clone())
    //     .map(|((args, statements), rets)| Loop {
    //         args,
    //         rets,
    //         statements,
    //     })
    //     .map_with_span(aspanned);

    let input_descriptor = text::ident()
        .padded()
        .then_ignore(just('=').padded())
        .then(
            (just("all").or(just("keyed")).or(just("each")))
                .map(|sharding| match sharding {
                    "all" => Sharding::All,
                    "keyed" => Sharding::Keyed,
                    "each" => Sharding::Each,
                    _ => unreachable!(),
                })
                .padded(),
        )
        .then(text::ident().padded())
        .map(|((name, sharding), ident)| InputDescriptor {
            name,
            ident,
            sharding,
        })
        .map_with_span(aspanned);

    let output_descriptor = text::ident()
        .padded()
        .then_ignore(just("=").padded())
        .then(text::ident().padded())
        .map(|(ident, name)| OutputDescriptor {
            ident,
            name,
            // TODO feedback: false,
<<<<<<< HEAD
=======
        })
        .map_with_span(aspanned);
    
    let name_followed_by_strategy = text::ident().padded()
        .then
            (just("cross").or(just("inner")).or(just("left")).or(just("right")).or(just("full"))
                .map(|sharding| match sharding {
                    "cross" => JoinFilterStrategy::Cross,
                    "inner" => JoinFilterStrategy::Inner,
                    "left" => JoinFilterStrategy::Left,
                    "right" => JoinFilterStrategy::Right,
                    "full" => JoinFilterStrategy::Full,
                    _ => unreachable!(),
                }))
                .padded();

    let by_join_strategy = just("by").padded().ignore_then(
        name_followed_by_strategy.repeated().padded().then(text::ident()).map(|(xs, x): (Vec<(String, JoinFilterStrategy)>, String)| {
            let (mut names, strats): (Vec<_>, Vec<_>) = xs.iter().cloned().unzip();
            names.push(x);
            FunctionApplicationJoinStrategy { join_strategy_order: names, join_strategies: strats }
        }));

    let function_application = text::ident()
        .then(
            input_descriptor
                .separated_by(just(',').padded())
                .delimited_by(just('(').padded(), just(')').padded()),
        )
        .padded()
        .then_ignore(just("=>").padded())
        .then(
            output_descriptor
                .separated_by(just(',').padded())
                .delimited_by(just('(').padded(), just(')').padded()),
        )
        .padded()
        .then(by_join_strategy.or_not())
        .map(|(((name, args), rets), join_strategy)| FunctionApplication {
            name, args, rets, join_strategy
>>>>>>> 16bccadf
        })
        .map_with_span(aspanned)
        .map(Statement::FunctionApplication);

    let statement = function_application.then_ignore(just(';').padded());

<<<<<<< HEAD
    let function_application = text::ident()
        .then(
            input_descriptor
                .separated_by(just(',').padded())
                .delimited_by(just('(').padded(), just(')').padded()),
        )
        .padded()
        .then_ignore(just("=>").padded())
        .then(
            output_descriptor
                .separated_by(just(',').padded())
                .delimited_by(just('(').padded(), just(')').padded()),
        )
        .padded()
        .map(|((name, args), rets)| FunctionApplication { name, args, rets })
        .map_with_span(aspanned)
        .map(Statement::FunctionApplication);

    let statement = function_application.then_ignore(just(';').padded());

=======
>>>>>>> 16bccadf
    let composition = just("composition")
        .padded()
        .ignore_then(text::ident().padded())
        .then(
            text::ident()
                .padded()
                .separated_by(just(',').padded())
                .delimited_by(just('(').padded(), just(')').padded())
                .padded(),
        )
        .then_ignore(just("=>").padded())
        .then(
            text::ident()
                .padded()
                .separated_by(just(',').padded())
                .delimited_by(just('(').padded(), just(')').padded()),
        )
        .padded()
        .then(
            statement
                .repeated()
                .delimited_by(just('{').padded(), just('}').padded()),
        )
        .map(|(((name, params), returns), statements)| Composition {
            name,
            params,
            returns,
            statements,
        })
        .map_with_span(aspanned);

    (function_decl
        .map(|f| Item::FunctionDecl(f))
        .or(composition.map(|c| Item::Composition(c))))
    .repeated()
    .padded()
    .then_ignore(end())
    .map(|i| Module(i))
}

pub fn parse(src: &str) -> Result<Module, Vec<Simple<char>>> {
    parser().then_ignore(end()).parse(src)
}

#[test]
fn function_test() {
    let src = r#"
    function Access( AccessToken) => (HTTPRequest);
    function FanOut(HTTPResponse , Topic) => (HTTPRequests);
    function Render(HTTPResponses )   => (HTMLOutput);
    
    function HTTP(Request) => ( Response) ;
    "#;
    match parse(src) {
        Ok(_) => (),
        Err(e) => {
            print_errors(src, e);
            panic!("parse error");
        }
    };
}

#[test]
fn composition_test() {
    let src = r#"
    function Access( AccessToken) => (HTTPRequest);
    function FanOut(HTTPResponse , Topic) => (HTTPRequests);
    function Render(HTTPResponses )   => (HTMLOutput);
    
    function HTTP(Request) => ( Response) ;
    
    composition RenderLogs(InputAccessToken, InputTopic) => (OutHTMLOutput) {
        Access(AccessToken = all InputAccessToken) => (AuthRequest = HTTPRequest);
        HTTP(Request = each AuthRequest) => (AuthResponse = Response);
        FanOut(HTTPResponse = all AuthResponse, Topic = all InputTopic) => (LogRequests = HTTPRequests);
        HTTP(Request = each LogRequests) => (LogResponses = Response);
        Render(HTTPResponses = all LogResponses) => (OutHTMLOutput = HTMLOutput);
    }
"#;
    match parse(src) {
        Ok(_) => (),
        Err(e) => {
            print_errors(src, e);
            panic!("parse error");
        }
    };
}

#[test]
fn simple_test() {
    let src = r#"
    function HTTP(Request) => (Response);
    function MakePNGGrayscaleS3 (S3GetResponse) => (S3PutRequest);
    
    composition MakePNGGrayscale (S3GetRequest) => () {
        HTTP(Request = keyed S3GetRequest) => (ToProcess = Response);
        MakePNGGrayscaleS3 (  S3GetResponse = keyed ToProcess ) => (PutRequest = S3PutRequest) ;
        HTTP ( Request = keyed PutRequest) => ( );
    }
"#;
    let _ = match parse(src) {
        Ok(m) => m,
        Err(e) => {
            print_errors(src, e);
            panic!("parse error");
        }
    };
    // TODO add checks on module
}

#[test]
fn sharding_test() {
    let src = r#"
    function FunA (A, B) => (C);
    function FunB (A, B,C) => (D);
    function FunC (D) => (E);
    
    composition Test (InputA, InputB) => (OutputE) { 
        FunA (
            A = keyed InputA,
            B = keyed InputB
        ) => 
            (InterC = C)
        ;
    
        FunB (
            A = keyed InputA,
            B = keyed InputB,
            C = keyed InputC
        ) => (
            InterD = D
        );
        
        FunC
            ( D = all InterD ) =>
            ( OutputE = E);
    }
"#;
    let module = match parse(src) {
        Ok(m) => m,
        Err(e) => {
            print_errors(src, e);
            panic!("parse error");
        }
    };
    dbg!(&module);
    let Module(items) = module;
    let mut functions: Vec<AFunctionDecl> = Vec::new();
    let mut compositions: Vec<AComposition> = Vec::new();
    for i in items.into_iter() {
        match i {
            Item::FunctionDecl(d) => functions.push(d),
            Item::Composition(c) => compositions.push(c),
        }
    }
}

pub fn print_errors(src: &str, errs: Vec<Simple<char>>) {
    errs.into_iter().for_each(|e| {
        let msg = format!(
            "Unexpected {}",
            e.found()
                .map(|c| format!("{:?}", c).fg(Color::Red).to_string())
                .unwrap_or_else(|| "end of input".to_string())
        );
        let report = Report::build(ReportKind::Error, (), e.span().start)
            .with_config(Config::default())
            .with_message(msg)
            .with_label(
                Label::new(e.span())
                    .with_message({
                        let mut expected: Box<dyn Iterator<Item = String>> = Box::new(
                            e.expected()
                                .filter_map(|e| e.as_ref().map(|e| format!("{:?}", e))),
                        );
                        if let Some(l) = e.label() {
                            expected = Box::new(expected.chain(std::iter::once(format!("{}", l))));
                        }
                        let expected = expected
                            .map(|e| e.fg(Color::White).to_string())
                            .collect::<Vec<_>>();
                        format!("Expected one of {}", expected.join(", "))
                    })
                    .with_color(Color::Red),
            );
        report.finish().eprint(Source::from(&src)).unwrap();
    });
}<|MERGE_RESOLUTION|>--- conflicted
+++ resolved
@@ -65,8 +65,6 @@
     pub ident: String,
     pub sharding: Sharding,
     // TODO pub loop_cond: LoopCond,
-<<<<<<< HEAD
-=======
 }
 
 #[derive(Debug, Clone)]
@@ -76,7 +74,6 @@
     Left,
     Right,
     Full,
->>>>>>> 16bccadf
 }
 
 pub type AOutputDescriptor = Rc<Spanned<OutputDescriptor>>;
@@ -247,14 +244,17 @@
             ident,
             name,
             // TODO feedback: false,
-<<<<<<< HEAD
-=======
         })
         .map_with_span(aspanned);
-    
-    let name_followed_by_strategy = text::ident().padded()
-        .then
-            (just("cross").or(just("inner")).or(just("left")).or(just("right")).or(just("full"))
+
+    let name_followed_by_strategy = text::ident()
+        .padded()
+        .then(
+            just("cross")
+                .or(just("inner"))
+                .or(just("left"))
+                .or(just("right"))
+                .or(just("full"))
                 .map(|sharding| match sharding {
                     "cross" => JoinFilterStrategy::Cross,
                     "inner" => JoinFilterStrategy::Inner,
@@ -262,15 +262,24 @@
                     "right" => JoinFilterStrategy::Right,
                     "full" => JoinFilterStrategy::Full,
                     _ => unreachable!(),
-                }))
-                .padded();
+                }),
+        )
+        .padded();
 
     let by_join_strategy = just("by").padded().ignore_then(
-        name_followed_by_strategy.repeated().padded().then(text::ident()).map(|(xs, x): (Vec<(String, JoinFilterStrategy)>, String)| {
-            let (mut names, strats): (Vec<_>, Vec<_>) = xs.iter().cloned().unzip();
-            names.push(x);
-            FunctionApplicationJoinStrategy { join_strategy_order: names, join_strategies: strats }
-        }));
+        name_followed_by_strategy
+            .repeated()
+            .padded()
+            .then(text::ident())
+            .map(|(xs, x): (Vec<(String, JoinFilterStrategy)>, String)| {
+                let (mut names, strats): (Vec<_>, Vec<_>) = xs.iter().cloned().unzip();
+                names.push(x);
+                FunctionApplicationJoinStrategy {
+                    join_strategy_order: names,
+                    join_strategies: strats,
+                }
+            }),
+    );
 
     let function_application = text::ident()
         .then(
@@ -287,38 +296,19 @@
         )
         .padded()
         .then(by_join_strategy.or_not())
-        .map(|(((name, args), rets), join_strategy)| FunctionApplication {
-            name, args, rets, join_strategy
->>>>>>> 16bccadf
-        })
+        .map(
+            |(((name, args), rets), join_strategy)| FunctionApplication {
+                name,
+                args,
+                rets,
+                join_strategy,
+            },
+        )
         .map_with_span(aspanned)
         .map(Statement::FunctionApplication);
 
     let statement = function_application.then_ignore(just(';').padded());
 
-<<<<<<< HEAD
-    let function_application = text::ident()
-        .then(
-            input_descriptor
-                .separated_by(just(',').padded())
-                .delimited_by(just('(').padded(), just(')').padded()),
-        )
-        .padded()
-        .then_ignore(just("=>").padded())
-        .then(
-            output_descriptor
-                .separated_by(just(',').padded())
-                .delimited_by(just('(').padded(), just(')').padded()),
-        )
-        .padded()
-        .map(|((name, args), rets)| FunctionApplication { name, args, rets })
-        .map_with_span(aspanned)
-        .map(Statement::FunctionApplication);
-
-    let statement = function_application.then_ignore(just(';').padded());
-
-=======
->>>>>>> 16bccadf
     let composition = just("composition")
         .padded()
         .ignore_then(text::ident().padded())
@@ -455,6 +445,62 @@
         FunC
             ( D = all InterD ) =>
             ( OutputE = E);
+    }
+"#;
+    let module = match parse(src) {
+        Ok(m) => m,
+        Err(e) => {
+            print_errors(src, e);
+            panic!("parse error");
+        }
+    };
+    dbg!(&module);
+    let Module(items) = module;
+    let mut functions: Vec<AFunctionDecl> = Vec::new();
+    let mut compositions: Vec<AComposition> = Vec::new();
+    for i in items.into_iter() {
+        match i {
+            Item::FunctionDecl(d) => functions.push(d),
+            Item::Composition(c) => compositions.push(c),
+        }
+    }
+}
+
+#[test]
+fn join_test() {
+    let src = r#"
+    function FunA (A, B) => (C);
+    function FunB (A, B,C) => (D);
+    function FunC (D) => (E);
+    
+    composition Test (InputA, InputB) => (OutputE) { 
+        FunA (
+            A = keyed InputA,
+            B = keyed InputB
+        ) => 
+            (InterC = C)
+        by A right B;
+    
+        FunB (
+            A = keyed InputA,
+            B = keyed InputB,
+            C = keyed InputC
+        ) => (
+            InterD = D
+        ) by A
+          left B  full C;
+        
+        FunB (
+            A = keyed InputA,
+            B = keyed InputB,
+            C = keyed InputC
+        ) => (
+            InterD = D
+        ) by A cross B inner C; 
+
+        FunC
+            ( D = all InterD ) =>
+            ( OutputE = E) ;
     }
 "#;
     let module = match parse(src) {
