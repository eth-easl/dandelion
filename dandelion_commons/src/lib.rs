pub mod records;

use records::RecordPoint;

pub type EngineTypeId = u8;
pub type ContextTypeId = u8;
pub type FunctionId = u64;

// TODO define error types, possibly better printing than debug
#[derive(Debug, Clone, PartialEq)]
pub enum DandelionError {
    /// trying to use a feature that is not yet implemented
    NotImplemented,
    // errors in configurations
    /// configuration vector was malformed
    MalformedConfig,
    /// parser did not find symbol that it was searching for
    UnknownSymbol,
    // domain and context errors
<<<<<<< HEAD
    /// context handed to context specific function was wrong type
    ContextMissmatch,
    /// domain could not be allocated because there is no space available
    OutOfMemory,
    /// context can't fit additional memory
    ContextFull,
    /// read buffer was misaligned for requested data type
    ReadMisaligned,
    /// tried to read from domain outside of domain bounds
    InvalidRead,
    /// offset handed to writing was not aligned with type to write
    WriteMisaligned,
    /// tried to write to domain ouside of domain bounds
    InvalidWrite,
    /// found a case with a data item that is a set but has no entries
    EmptyDataSet,
    /// tried to transfer a set index that is not in the content of the context
    TransferInputNoSetAvailable,
    /// tried to transfer to a data item that was already present
    TransferItemAlreadyPresent,
=======
    ContextMissmatch, // context handed to context specific function was wrong type
    OutOfMemory,      // domain could not be allocated because there is no space available
    ContextFull,      // context can't fit additional memory
    InvalidRead,      // tried to read from domain outside of domain bounds
    ReadMisaligned,   // read buffer was misaligned for requested data type
    InvalidWrite,     // tried to write to domain ouside of domain boundsvec
    WriteMisaligned,  // offset handed to writing was not alligned with type to write
    EmptyDataSet,     // found a case with a data item that is a set but has no entries
>>>>>>> 7dde478b
    // engine errors
    /// missmatch between the function config the engine expects and the one given
    ConfigMissmatch,
    /// attempted abort when no function was running
    NoRunningFunction,
    /// attempted to run on already busy engine
    EngineAlreadyRunning,
    /// there was a non recoverable issue with the engine
    EngineError,
    /// asked driver for engine, but there are no more available
    NoEngineAvailable,
    // system engine errors
    /// The arguments in the context handed to the system function are malformed or otherwise insufissient
    MalformedSystemFuncArg,
    /// Argument given to system function was not valid
    InvalidSystemFuncArg(String),
    /// System function did get unexpected response
    SystemFuncResponseError,
    // dispatcher errors
    /// dispatcher does not find a loader for this engine type
    DispatcherMissingLoader(EngineTypeId),
    /// error from resulting from assumptions based on config passed to dispatcher
    DispatcherConfigError,
    /// dispatcher was asked to queue function it can't find
    DispatcherUnavailableFunction,
    /// dispatcher encountered an issue when trasmitting data between tasks
    DispatcherChannelError,
    /// dispatcher found set to transfer that has no registered name
    DispatcherSetMissmatch,
    /// dispatcher found mistake when trying to find waiting functions
    DispatcherDependencyError,
    // metering errors
    /// Mutex for metering was poisoned
    RecordLockFailure,
    /// Call to record time spans were not called in order
    RecordSequencingFailure(RecordPoint, RecordPoint),
    // Gerneral util errors
    /// error while performing IO on a file
    FileError,
}

pub type DandelionResult<T> = std::result::Result<T, DandelionError>;<|MERGE_RESOLUTION|>--- conflicted
+++ resolved
@@ -17,7 +17,6 @@
     /// parser did not find symbol that it was searching for
     UnknownSymbol,
     // domain and context errors
-<<<<<<< HEAD
     /// context handed to context specific function was wrong type
     ContextMissmatch,
     /// domain could not be allocated because there is no space available
@@ -38,16 +37,6 @@
     TransferInputNoSetAvailable,
     /// tried to transfer to a data item that was already present
     TransferItemAlreadyPresent,
-=======
-    ContextMissmatch, // context handed to context specific function was wrong type
-    OutOfMemory,      // domain could not be allocated because there is no space available
-    ContextFull,      // context can't fit additional memory
-    InvalidRead,      // tried to read from domain outside of domain bounds
-    ReadMisaligned,   // read buffer was misaligned for requested data type
-    InvalidWrite,     // tried to write to domain ouside of domain boundsvec
-    WriteMisaligned,  // offset handed to writing was not alligned with type to write
-    EmptyDataSet,     // found a case with a data item that is a set but has no entries
->>>>>>> 7dde478b
     // engine errors
     /// missmatch between the function config the engine expects and the one given
     ConfigMissmatch,
@@ -66,6 +55,8 @@
     InvalidSystemFuncArg(String),
     /// System function did get unexpected response
     SystemFuncResponseError,
+    /// Tried to call parser for system function
+    CalledSystemFuncParser,
     // dispatcher errors
     /// dispatcher does not find a loader for this engine type
     DispatcherMissingLoader(EngineTypeId),
